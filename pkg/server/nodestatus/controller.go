package nodestatus

import (
	"context"
	"encoding/json"
	"fmt"
	"sync"
	"time"

	"github.com/elotl/kip/pkg/server/cloud"
	"github.com/elotl/kip/pkg/util/stats"
	corev1 "k8s.io/api/core/v1"
	metav1 "k8s.io/apimachinery/pkg/apis/meta/v1"
	"k8s.io/klog"
)

type NodeStatusController struct {
	nodeReady              bool
	lastNodeReady          bool
	networkUnavailable     bool
	lastNetworkUnavailable bool
	internalIP             string
	daemonEndpointPort     int32
	kubeletCapacity        corev1.ResourceList
	cidrs                  []string
	node                   *corev1.Node
	cloudClient            cloud.CloudClient
	controlLoopTimer       stats.LoopTimer
	ping                   chan interface{}
	cb                     func(*corev1.Node)
}

func NewNodeStatusController(
	cli cloud.CloudClient,
	internalIP string,
	daemonEndpointPort int32,
	kubeletCapacity corev1.ResourceList,
) *NodeStatusController {
	return &NodeStatusController{
		nodeReady:              false,
		lastNodeReady:          false,
		networkUnavailable:     true,
		lastNetworkUnavailable: true,
		cloudClient:            cli,
		internalIP:             internalIP,
		daemonEndpointPort:     daemonEndpointPort,
		kubeletCapacity:        kubeletCapacity,
		ping:                   make(chan interface{}),
	}
}

func (n *NodeStatusController) Start(quit <-chan struct{}, wg *sync.WaitGroup) {
	go n.controlLoop(quit, wg)
}

func (n *NodeStatusController) controlLoop(quit <-chan struct{}, wg *sync.WaitGroup) {
	wg.Add(1)
	defer wg.Done()
	ticker := time.NewTicker(59 * time.Second)
	defer ticker.Stop()
	for {
		wasSet := n.setNodeStatus()
		if wasSet {
			break
		}
		time.Sleep(5 * time.Second)
	}
	for {
		select {
		case <-ticker.C:
			n.controlLoopTimer.StartLoop()
			n.setNodeStatus()
			n.controlLoopTimer.EndLoop()
		case <-n.ping:
			n.ping <- "pong"
		case <-quit:
			klog.V(2).Infof("stopping NodeStatusController")
			return
		}
	}
}

func (n *NodeStatusController) setNodeStatus() bool {
	available, err := n.cloudClient.IsAvailable()
	if err != nil {
		klog.Errorf("checking cloud available status: %v", err)
		return false
	}
	n.nodeReady = available
	n.networkUnavailable = !available
	if n.nodeReady == n.lastNodeReady && n.networkUnavailable == n.lastNetworkUnavailable {
		klog.V(5).Infof("node status unchanged")
<<<<<<< HEAD
		return
	}
	n.nodeReady = nodeReady
	n.networkUnavailable = networkUnavailable
	klog.V(2).Infof("node status changed ready: %v network unavailable: %v",
		n.nodeReady, n.networkUnavailable)
	if n.cb == nil {
		klog.Infoln("no callback for node status")
		return
=======
		return false
>>>>>>> 3a1eff71
	}
	node := n.createNode()
	if node == nil || n.cb == nil {
		return false
	}
	klog.V(5).Infof("updating node spec %+v status %+v", node.Spec, node.Status)
	n.cb(node)
	n.lastNodeReady = n.nodeReady
	n.lastNetworkUnavailable = n.networkUnavailable
	klog.V(2).Infof("node status changed ready: %v network unavailabe: %v",
		n.nodeReady, n.networkUnavailable)
	return true
}

func (n *NodeStatusController) createNode() *corev1.Node {
	if n.node == nil {
		klog.Warningf("UpdateNode() has not been called")
		return nil
	}
	node := n.node.DeepCopy()
	node.Status = n.GetNodeStatus()
	return node
}

func (n *NodeStatusController) Dump() []byte {
	var nodeStatus corev1.NodeStatus
	if n.node != nil {
		nodeStatus = n.node.Status
	}
	dumpStruct := struct {
		NodeReady          bool
		NetworkUnavailable bool
		LoopTimerCount     int64
		LoopTimerAverage   time.Duration
		LoopTimerLastLoop  time.Duration
		InternalIP         string
		DaemonEndpointPort int32
		KubeletCapacity    corev1.ResourceList
		CIDRs              []string
		NodeStatus         corev1.NodeStatus
	}{
		NodeReady:          n.nodeReady,
		NetworkUnavailable: n.networkUnavailable,
		InternalIP:         n.internalIP,
		DaemonEndpointPort: n.daemonEndpointPort,
		KubeletCapacity:    n.kubeletCapacity,
		CIDRs:              n.cidrs,
		NodeStatus:         nodeStatus,
		LoopTimerCount:     n.controlLoopTimer.Count,
		LoopTimerAverage:   n.controlLoopTimer.Average,
		LoopTimerLastLoop:  n.controlLoopTimer.LastLoop,
	}
	b, err := json.MarshalIndent(dumpStruct, "", "    ")
	if err != nil {
		klog.Errorf("dumping state of NodeStatusController: %v", err)
		return nil
	}
	return b
}

func (n *NodeStatusController) Ping(ctx context.Context) error {
	klog.V(5).Infof("node ping")
	n.ping <- "ping"
	select {
	case <-n.ping:
		break
	case <-ctx.Done():
		return fmt.Errorf("timeout pinging NodeStatusController")
	}
	klog.V(5).Infof("node pong")
	return nil
}

func (n *NodeStatusController) NotifyNodeStatus(ctx context.Context, cb func(*corev1.Node)) {
	n.cb = cb
	klog.V(5).Infof("registered node status callback")
}

func (n *NodeStatusController) UpdateNode(node *corev1.Node) {
	if len(n.cidrs) < 1 {
		n.cidrs = n.cloudClient.GetVPCCIDRs()
		klog.V(5).Infof("setting pod CIDRs to %v", n.cidrs)
	}
	node.Status = n.GetNodeStatus()
	// Save node metadata and spec.
	n.node = node.DeepCopy()
}

func (n *NodeStatusController) GetNodeStatus() corev1.NodeStatus {
	return corev1.NodeStatus{
		Addresses:       n.nodeAddresses(),
		Capacity:        n.nodeCapacity(),
		Allocatable:     n.nodeCapacity(),
		Conditions:      n.nodeConditions(),
		DaemonEndpoints: n.nodeDaemonEndpoints(),
		NodeInfo: corev1.NodeSystemInfo{
			OperatingSystem: "Linux",
			Architecture:    "amd64",
		},
	}
}

func (n *NodeStatusController) nodeCapacity() corev1.ResourceList {
	return n.kubeletCapacity
}

func (n *NodeStatusController) nodeConditions() []corev1.NodeCondition {
	readyCondition := corev1.ConditionTrue
	if !n.nodeReady {
		readyCondition = corev1.ConditionFalse
	}
	networkUnavailableCondition := corev1.ConditionFalse
	if n.networkUnavailable {
		networkUnavailableCondition = corev1.ConditionTrue
	}
	return []corev1.NodeCondition{
		{
			Type:               "Ready",
			Status:             readyCondition,
			LastHeartbeatTime:  metav1.Now(),
			LastTransitionTime: metav1.Now(),
			Reason:             "KubeletReady",
			Message:            "kubelet is ready",
		},
		{
			Type:               "NetworkUnavailable",
			Status:             networkUnavailableCondition,
			LastHeartbeatTime:  metav1.Now(),
			LastTransitionTime: metav1.Now(),
			Reason:             "RouteCreated",
			Message:            "RouteController created a route",
		},
		{
			Type:               "OutOfDisk",
			Status:             corev1.ConditionFalse,
			LastHeartbeatTime:  metav1.Now(),
			LastTransitionTime: metav1.Now(),
			Reason:             "KubeletHasSufficientDisk",
			Message:            "kubelet has sufficient disk space available",
		},
		{
			Type:               "MemoryPressure",
			Status:             corev1.ConditionFalse,
			LastHeartbeatTime:  metav1.Now(),
			LastTransitionTime: metav1.Now(),
			Reason:             "KubeletHasSufficientMemory",
			Message:            "kubelet has sufficient memory available",
		},
		{
			Type:               "DiskPressure",
			Status:             corev1.ConditionFalse,
			LastHeartbeatTime:  metav1.Now(),
			LastTransitionTime: metav1.Now(),
			Reason:             "KubeletHasNoDiskPressure",
			Message:            "kubelet has no disk pressure",
		},
	}
}

func (n *NodeStatusController) nodeAddresses() []corev1.NodeAddress {
	return []corev1.NodeAddress{
		{
			Type:    "InternalIP",
			Address: n.internalIP,
		},
	}
}

func (n *NodeStatusController) nodeDaemonEndpoints() corev1.NodeDaemonEndpoints {
	return corev1.NodeDaemonEndpoints{
		KubeletEndpoint: corev1.DaemonEndpoint{
			Port: n.daemonEndpointPort,
		},
	}
}<|MERGE_RESOLUTION|>--- conflicted
+++ resolved
@@ -90,19 +90,7 @@
 	n.networkUnavailable = !available
 	if n.nodeReady == n.lastNodeReady && n.networkUnavailable == n.lastNetworkUnavailable {
 		klog.V(5).Infof("node status unchanged")
-<<<<<<< HEAD
-		return
-	}
-	n.nodeReady = nodeReady
-	n.networkUnavailable = networkUnavailable
-	klog.V(2).Infof("node status changed ready: %v network unavailable: %v",
-		n.nodeReady, n.networkUnavailable)
-	if n.cb == nil {
-		klog.Infoln("no callback for node status")
-		return
-=======
 		return false
->>>>>>> 3a1eff71
 	}
 	node := n.createNode()
 	if node == nil || n.cb == nil {
