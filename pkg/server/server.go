--- conflicted
+++ resolved
@@ -305,24 +305,6 @@
 		)
 	}
 	podController := &PodController{
-<<<<<<< HEAD
-		podRegistry:        podRegistry,
-		logRegistry:        logRegistry,
-		metricsRegistry:    metricsRegistry,
-		nodeLister:         nodeRegistry,
-		resourceManager:    rm,
-		nodeDispenser:      nodeDispenser,
-		nodeClientFactory:  itzoClientFactory,
-		events:             eventSystem,
-		cloudClient:        cloudClient,
-		controllerID:       controllerID,
-		nametag:            nametag,
-		serverURL:          serverURL,
-		networkAgentSecret: networkAgentSecret,
-		kubernetesNodeName: nodeName,
-		statusInterval:     time.Duration(serverConfigFile.Cells.StatusInterval) * time.Second,
-		healthChecker:      healthChecker,
-=======
 		podRegistry:            podRegistry,
 		logRegistry:            logRegistry,
 		metricsRegistry:        metricsRegistry,
@@ -334,11 +316,11 @@
 		cloudClient:            cloudClient,
 		controllerID:           controllerID,
 		nametag:                nametag,
-		lastStatusReply:        conmap.NewStringTimeTime(),
 		kubernetesNodeName:     nodeName,
 		dnsConfigurer:          dnsConfigurer,
 		networkAgentKubeconfig: networkAgentKubeconfig,
->>>>>>> 462278be
+		statusInterval:         time.Duration(serverConfigFile.Cells.StatusInterval) * time.Second,
+		healthChecker:          healthChecker,
 	}
 	imageIdCache := timeoutmap.New(false, nil)
 	cloudInitFile, err := cloudinitfile.New(serverConfigFile.Cells.CloudInitFile)
