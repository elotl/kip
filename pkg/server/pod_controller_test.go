/*
Copyright 2020 Elotl Inc.

Licensed under the Apache License, Version 2.0 (the "License");
you may not use this file except in compliance with the License.
You may obtain a copy of the License at

    http://www.apache.org/licenses/LICENSE-2.0

Unless required by applicable law or agreed to in writing, software
distributed under the License is distributed on an "AS IS" BASIS,
WITHOUT WARRANTIES OR CONDITIONS OF ANY KIND, either express or implied.
See the License for the specific language governing permissions and
limitations under the License.
*/

package server

import (
	"fmt"
	"sync"
	"testing"
	"time"

	"github.com/docker/libkv/store"
	"github.com/elotl/cloud-instance-provider/pkg/api"
	"github.com/elotl/cloud-instance-provider/pkg/nodeclient"
	"github.com/elotl/cloud-instance-provider/pkg/server/cloud"
	"github.com/elotl/cloud-instance-provider/pkg/server/events"
	"github.com/elotl/cloud-instance-provider/pkg/server/nodemanager"
	"github.com/elotl/cloud-instance-provider/pkg/server/registry"
	"github.com/elotl/cloud-instance-provider/pkg/util/conmap"
	"github.com/elotl/cloud-instance-provider/pkg/util/k8s/eventrecorder"
	"github.com/kubernetes/kubernetes/pkg/kubelet/network/dns"
	"github.com/stretchr/testify/assert"
)

func createPodController(c nodeclient.ItzoClientFactoryer) (*PodController, func()) {
	quit := make(chan struct{})
	wg := &sync.WaitGroup{}
	podRegistry, closer1 := registry.SetupTestPodRegistry()
	logRegistry, closer2 := registry.SetupTestLogRegistry()
	nodeRegistry, closer3 := registry.SetupTestNodeRegistry()
	closer := func() { closer1(); closer2(); closer3() }
	dispenser := nodemanager.NewNodeDispenser()
	controller := &PodController{
		podRegistry:       podRegistry,
		logRegistry:       logRegistry,
		metricsRegistry:   registry.NewMetricsRegistry(100),
		nodeLister:        nodeRegistry,
		nodeDispenser:     dispenser,
		nodeClientFactory: c,
		events:            events.NewEventSystem(quit, wg),
		cloudClient:       cloud.NewMockClient(),
		lastStatusReply:   conmap.NewStringTimeTime(),
	}
	controller.dnsConfigurer = dns.NewConfigurer(
		eventrecorder.NewLoggingEventRecorder(5),
		nil,
		nil,
		nil,
		"",
		"",
	)
	return controller, closer
}

func waitForPodInState(t *testing.T, ctl *PodController, podName string, state api.PodPhase) {
	var pod *api.Pod
	var err error
	for i := 0; i < 30; i++ {
		pod, err = ctl.podRegistry.GetPod(podName)
		assert.NoError(t, err)
		if pod.Status.Phase == state {
			return
		}
		time.Sleep(100 * time.Millisecond)
	}
	assert.Equal(t, string(state), string(pod.Status.Phase))
}

func TestDispatchPodToNodeHappy(t *testing.T) {
	t.Parallel()
	client := nodeclient.NewMockItzoClientFactory()
	ctl, closer := createPodController(client)
	defer closer()
	pod := api.GetFakePod()
	pod, err := ctl.podRegistry.CreatePod(pod)
	assert.NoError(t, err)
	pod.Status.Phase = api.PodDispatching
	ctl.podRegistry.UpdatePodStatus(pod, "")
	node := bindPodToANode(t, pod, ctl)
	ctl.dispatchPodToNode(pod, node)
	if pod.Status.Phase != api.PodRunning {
		t.Errorf("Pod should be running it's phase is %s", pod.Status.Phase)
	}
}

func schedulePodHelper(t *testing.T, ctl *PodController, pod *api.Pod) {
	go func() {
		node := api.GetFakeNode()
		nodeReg := ctl.nodeLister.(*registry.NodeRegistry)
		nodeReg.CreateNode(node)
		req := <-ctl.nodeDispenser.NodeRequestChan
		req.ReplyChan <- nodemanager.NodeReply{Node: node}
	}()
	ctl.schedulePod(pod)
}

func TestCheckClaimedNodesSimple(t *testing.T) {
	t.Parallel()
	client := nodeclient.NewMockItzoClientFactory()
	ctl, closer := createPodController(client)
	defer closer()
	n := api.GetFakeNode()
	n.Status.BoundPodName = ""
	n.Status.Phase = api.NodeClaimed
	nodeReg := ctl.nodeLister.(*registry.NodeRegistry)
	nodeReg.CreateNode(n)
	ctl.checkClaimedNodes()
	assert.Equal(t, 0, len(ctl.nodeDispenser.NodeReturnChan))
	ctl.checkClaimedNodes()
	assert.Equal(t, 1, len(ctl.nodeDispenser.NodeReturnChan))
}

func MakeUnitWaiting(name string) api.UnitStatus {
	return api.UnitStatus{
		Name: name,
		State: api.UnitState{
			Waiting: &api.UnitStateWaiting{}},
	}
}

func MakeUnitStartFailure(name string) api.UnitStatus {
	return api.UnitStatus{
		Name: name,
		State: api.UnitState{
			Waiting: &api.UnitStateWaiting{StartFailure: true}},
	}
}

func MakeUnitRunning(name string) api.UnitStatus {
	return api.UnitStatus{
		Name: name,
		State: api.UnitState{
			Running: &api.UnitStateRunning{}},
	}
}

func MakeUnitSucceeded(name string) api.UnitStatus {
	return api.UnitStatus{
		Name: name,
		State: api.UnitState{
			Terminated: &api.UnitStateTerminated{ExitCode: 0}},
	}
}

func MakeUnitFailed(name string) api.UnitStatus {
	return api.UnitStatus{
		Name: name,
		State: api.UnitState{
			Terminated: &api.UnitStateTerminated{ExitCode: 1}},
	}
}

type podPhaseInput struct {
	restartPolicy api.RestartPolicy
	units         []api.UnitStatus
	phase         api.PodPhase
	isValid       bool
	failMsg       string
}

func TestUpdatePodStatus(t *testing.T) {
	t.Parallel()
	client := nodeclient.NewMockItzoClientFactory()
	ctl, closer := createPodController(client)
	defer closer()

	tests := []struct {
		name          string
		modifyPod     func(*api.Pod)
		statuses      []api.UnitStatus
		expectedPhase api.PodPhase
		startFailures int
	}{
		{
			modifyPod: func(p *api.Pod) { p.Status.Phase = api.PodDispatching },
			statuses: []api.UnitStatus{
				MakeUnitRunning("foo"),
				MakeUnitRunning("bar"),
			},
			expectedPhase: api.PodRunning,
		},
		{
			modifyPod: func(p *api.Pod) { p.Status.Phase = api.PodDispatching },
			statuses: []api.UnitStatus{
				MakeUnitRunning("foo"),
				MakeUnitFailed("bar"),
			},
			expectedPhase: api.PodRunning,
		},
		{
			modifyPod: func(p *api.Pod) { p.Status.Phase = api.PodDispatching },
			statuses: []api.UnitStatus{
				MakeUnitRunning("foo"),
				MakeUnitSucceeded("bar"),
			},
			expectedPhase: api.PodRunning,
		},
		{
			modifyPod: func(p *api.Pod) { p.Status.Phase = api.PodDispatching },
			statuses: []api.UnitStatus{
				MakeUnitSucceeded("foo"),
				MakeUnitFailed("bar"),
			},
			expectedPhase: api.PodFailed,
		},
		{
			modifyPod: func(p *api.Pod) { p.Status.Phase = api.PodDispatching },
			statuses: []api.UnitStatus{
				MakeUnitFailed("foo"),
				MakeUnitFailed("bar"),
			},
			expectedPhase: api.PodFailed,
		},
		{
			modifyPod: func(p *api.Pod) {},
			statuses: []api.UnitStatus{
				MakeUnitSucceeded("foo"),
				MakeUnitSucceeded("bar"),
			},
			expectedPhase: api.PodSucceeded,
		},
		{
			modifyPod: func(p *api.Pod) {},
			statuses: []api.UnitStatus{
				MakeUnitSucceeded("foo"),
				MakeUnitSucceeded("bar"),
			},
			expectedPhase: api.PodSucceeded,
		},
		{
			name:      "launch failure increments start failure",
			modifyPod: func(p *api.Pod) { p.Status.StartFailures = 1 },
			statuses: []api.UnitStatus{
				MakeUnitStartFailure("foo"),
				MakeUnitSucceeded("bar"),
			},
			expectedPhase: api.PodFailed,
			startFailures: 2,
		},
		{
			name:      "no pods waiting resets start failure",
			modifyPod: func(p *api.Pod) { p.Status.StartFailures = 1 },
			statuses: []api.UnitStatus{
				MakeUnitRunning("foo"),
				MakeUnitSucceeded("bar"),
			},
			expectedPhase: api.PodRunning,
			startFailures: 0,
		},
		{
			name:          "no units in pod doesnt update all units started",
			modifyPod:     func(p *api.Pod) { p.Status.StartFailures = 1 },
			statuses:      []api.UnitStatus{},
			expectedPhase: api.PodRunning,
			startFailures: 1,
		},
	}
	for i, test := range tests {
		p := api.GetFakePod()
		p.Spec.RestartPolicy = api.RestartPolicyNever
		p.Spec.Phase = api.PodRunning
		p.Status.Phase = api.PodRunning
		p.Status.Addresses = api.NewNetworkAddresses("1.2.3.4", "")
		p.Status.BoundNodeName = "mynode"
		test.modifyPod(p)
		p, err := ctl.podRegistry.CreatePod(p)
		assert.Nil(t, err)
		reply := FullPodStatus{
			Name:         p.Name,
			UnitStatuses: test.statuses,
			PodIP:        "1.2.3.4",
		}
		ctl.handlePodStatusReply(reply)
		p, err = ctl.podRegistry.GetPod(p.Name)
		assert.Nil(t, err)
		msg := fmt.Sprintf("failed test %d: %s", i, test.name)
		assert.Equal(t, test.expectedPhase, p.Status.Phase, msg)
		assert.Equal(t, test.startFailures, p.Status.StartFailures, msg)
	}
}

func TestCheckRunningPods(t *testing.T) {
	t.Parallel()
	client := nodeclient.NewMockItzoClientFactory()
	ctl, closer := createPodController(client)
	defer closer()
	p := api.GetFakePod()
	p, err := ctl.podRegistry.CreatePod(p)
	assert.Nil(t, err)
	p.Status.Phase = api.PodDispatching
	_, err = ctl.podRegistry.UpdatePodStatus(p, "")
	assert.Nil(t, err)
	p.Status.Phase = api.PodRunning
	p.Status.BoundNodeName = ""
	_, err = ctl.podRegistry.UpdatePodStatus(p, "")
	assert.Nil(t, err)
	ctl.checkRunningPods()
	pods, err := ctl.podRegistry.ListPods(registry.MatchAllPods)
	assert.Nil(t, err)
	assert.Equal(t, 1, len(pods.Items))
	ctl.checkRunningPods()
	pods, err = ctl.podRegistry.ListPods(registry.MatchAllPods)
	assert.Nil(t, err)
	assert.Equal(t, 1, len(pods.Items))
	assert.Equal(t, api.PodFailed, pods.Items[0].Status.Phase)
}

func TestCheckPodStatusRunning(t *testing.T) {
	t.Parallel()
	client := nodeclient.NewMockItzoClientFactory()
	ctl, closer := createPodController(client)
	defer closer()
	p := api.GetFakePod()
	p.Name = "foopod"
	p.Spec.Phase = api.PodRunning
	units := []api.Unit{
		api.Unit{
			Name:    "foo",
			Image:   "myimage",
			Command: []string{"foo"},
		},
	}
	p.Spec.Units = units
	p.Status.Phase = api.PodRunning
	p, err := ctl.podRegistry.CreatePod(p)
	assert.Nil(t, err)
	bindPodToANode(t, p, ctl)
	reply := ctl.queryPodStatus(p)
	assert.Nil(t, reply.Error)
	assert.Equal(t, p.Name, reply.Name)
	_, exists := ctl.lastStatusReply.GetOK(p.Name)
	assert.True(t, exists)
}

func TestFailingToStartPod(t *testing.T) {
	t.Parallel()
	client := nodeclient.NewMockItzoClientFactory()
	ctl, closer := createPodController(client)
	defer closer()

	p := api.GetFakePod()
	p.Status.Phase = api.PodRunning
	p, err := ctl.podRegistry.CreatePod(p)
	assert.NoError(t, err)
	// Go through and test a pod that continually fails to launch
	for i := 0; i <= allowedStartFailures; i++ {
		ctl.markFailedPod(p, true, "")
		remedyFailedPod(p, ctl.podRegistry)
		p, err := ctl.podRegistry.GetPod(p.Name)
		if i == allowedStartFailures {
			assert.Equal(t, store.ErrKeyNotFound, err)
			break
		} else {
			assert.NoError(t, err)
			assert.Equal(t, i+1, p.Status.StartFailures)
			assert.Equal(t, api.PodRunning, p.Spec.Phase)
			assert.Equal(t, api.PodWaiting, p.Status.Phase)
		}
		p.Status.Phase = api.PodDispatching
		p, err = ctl.podRegistry.UpdatePodStatus(p, "")
		assert.NoError(t, err)
	}
}

func FailStatus() (*api.PodStatusReply, error) {
	return nil, fmt.Errorf("Status failed")
}

func TestCheckPodStatusError(t *testing.T) {
	t.Parallel()
	client := nodeclient.NewMockItzoClientFactory()
	client.Status = FailStatus
	ctl, closer := createPodController(client)
	defer closer()
	p := api.GetFakePod()
	p.Name = "foopod"
	p.Spec.Phase = api.PodRunning
	units := []api.Unit{
		api.Unit{
			Name:    "foo",
			Image:   "myimage",
			Command: []string{"foo"},
		},
	}
	p.Spec.Units = units
	p.Status.Phase = api.PodRunning
	p.Status.BoundNodeName = ""
	p, err := ctl.podRegistry.CreatePod(p)
	assert.Nil(t, err)
	reply := ctl.queryPodStatus(p)
	assert.NotNil(t, reply.Error)
	_, exists := ctl.lastStatusReply.GetOK(p.Name)
	assert.False(t, exists)
}

func TestPruneLastStatusReplies(t *testing.T) {
	t.Parallel()
	client := nodeclient.NewMockItzoClientFactory()
	client.Status = FailStatus
	ctl, closer := createPodController(client)
	defer closer()
	p1 := api.GetFakePod()
	p1.Name = "pod1"
	p1.Spec.Phase = api.PodRunning
	p1.Status.Phase = api.PodRunning
	p1, err := ctl.podRegistry.CreatePod(p1)
	assert.Nil(t, err)
	p2 := api.GetFakePod()
	p2.Name = "pod2"
	p2.Spec.Phase = api.PodTerminated
	p2.Status.Phase = api.PodTerminated
	p2, err = ctl.podRegistry.CreatePod(p2)
	assert.Nil(t, err)
	ctl.lastStatusReply.Set(p1.Name, time.Now().UTC())
	ctl.lastStatusReply.Set(p2.Name, time.Now().UTC())
	ctl.pruneLastStatusReplies()
	_, exists := ctl.lastStatusReply.GetOK(p1.Name)
	assert.True(t, exists)
	_, exists = ctl.lastStatusReply.GetOK(p2.Name)
	assert.False(t, exists)
}

func TestHandleReplyTimeouts(t *testing.T) {
	t.Parallel()
	client := nodeclient.NewMockItzoClientFactory()
	client.Status = FailStatus
	ctl, closer := createPodController(client)
	defer closer()
	p1 := api.GetFakePod()
	p1.Name = "pod1"
	p1.Spec.Phase = api.PodRunning
	p1.Status.Phase = api.PodRunning
	p1, err := ctl.podRegistry.CreatePod(p1)
	assert.Nil(t, err)
	p2 := api.GetFakePod()
	p2.Name = "pod2"
	p2.Spec.Phase = api.PodTerminated
	p2.Status.Phase = api.PodTerminated
	p2, err = ctl.podRegistry.CreatePod(p2)
	assert.Nil(t, err)
	ctl.lastStatusReply.Set(p1.Name, time.Now().UTC().Add(-2*statusReplyTimeout))
	ctl.lastStatusReply.Set(p2.Name, time.Now().UTC().Add(-2*statusReplyTimeout))
	ctl.handleReplyTimeouts()
	pod, err := ctl.podRegistry.GetPod(p1.Name)
	assert.Nil(t, err)
	//assert.Equal(t, api.PodFailed, pod.Status.Phase)
	waitForPodInState(t, ctl, pod.Name, api.PodFailed)
	pod, err = ctl.podRegistry.GetPod(p2.Name)
	assert.Nil(t, err)
	//assert.Equal(t, api.PodTerminated, pod.Status.Phase)
	waitForPodInState(t, ctl, pod.Name, api.PodTerminated)
}

func TestQueryPodStatus(t *testing.T) {
	// Tests out the case where the pod has a unit that
	// hasn't been run on the node yet (bit of a race)
	// that pod should be reported as waiting
	t.Parallel()
	client := nodeclient.NewMockItzoClientFactory()
	client.Status = func() (*api.PodStatusReply, error) {
		reply := &api.PodStatusReply{
			UnitStatuses: []api.UnitStatus{
				MakeUnitRunning("foo"),
				MakeUnitRunning("bar"),
				MakeUnitRunning("oldUnit"),
			},
		}
		return reply, nil
	}
	ctl, closer := createPodController(client)
	defer closer()
	pod := api.GetFakePod()
	pod.Spec.Units = []api.Unit{
		{
			Name:  "foo",
			Image: "fooimage",
		},
		{
			Name:  "bar",
			Image: "barimage",
		},
		{
			Name:  "new",
			Image: "newImage",
		},
	}
	pod, err := ctl.podRegistry.CreatePod(pod)
	assert.NoError(t, err)
	bindPodToANode(t, pod, ctl)
	s := ctl.queryPodStatus(pod)
	us := s.UnitStatuses
	assert.Equal(t, len(pod.Spec.Units), len(us))
	for i := 0; i < len(pod.Spec.Units); i++ {
		assert.Equal(t, pod.Spec.Units[i].Name, us[i].Name)
	}
	// Make sure the new pod is in the waiting state
	assert.NotNil(t, us[2].State.Waiting)
}

func bindPodToANode(t *testing.T, pod *api.Pod, ctl *PodController) *api.Node {
	node := api.GetFakeNode()
	nodeRegistry := ctl.nodeLister.(*registry.NodeRegistry)
	node, err := nodeRegistry.CreateNode(node)
	assert.NoError(t, err)
	pod.Status.BoundNodeName = node.Name
	pod.Status.BoundInstanceID = node.Status.InstanceID
	_, err = ctl.podRegistry.Update(pod)
	assert.NoError(t, err)
	return node
}

func TestPCMaybeFailUnresponsivePod(t *testing.T) {
	client := nodeclient.NewMockItzoClientFactory()
	ctl, closer := createPodController(client)
	defer closer()
	pod := api.GetFakePod()
	pod.Status.Phase = api.PodRunning
	pod, err := ctl.podRegistry.CreatePod(pod)
	assert.NoError(t, err)
	bindPodToANode(t, pod, ctl)
	ctl.maybeFailUnresponsivePod(pod)
	_, exists := ctl.lastStatusReply.GetOK(pod.Name)
	assert.True(t, exists)
	// now fail the status check
	ctl.lastStatusReply.Delete(pod.Name)
	client.Status = FailStatus
	ctl.maybeFailUnresponsivePod(pod)
	pod, err = ctl.podRegistry.GetPod(pod.Name)
	assert.NoError(t, err)
	assert.Equal(t, api.PodFailed, pod.Status.Phase)
	_, exists = ctl.lastStatusReply.GetOK(pod.Name)
	assert.False(t, exists)
}

func TestSetPodDispatchingParams(t *testing.T) {
	client := nodeclient.NewMockItzoClientFactory()
	ctl, closer := createPodController(client)
	defer closer()

	pod := api.GetFakePod()
	pod, err := ctl.podRegistry.CreatePod(pod)
	assert.NoError(t, err)
	node := api.GetFakeNode()
	instid := "abc"
	node.Status.InstanceID = instid
<<<<<<< HEAD
	node.Status.Addresses = api.NewNetworkAddresses("1.2.3.4", "")
=======
	node.Status.Addresses = api.NewNetworkAddresses("10.20.30.40", "my-instance")
	api.SetPodIP("10.20.30.50", node.Status.Addresses)
>>>>>>> 2b206036
	_, err = ctl.setPodDispatchingParams(pod, node)
	assert.NoError(t, err)
	pod, err = ctl.podRegistry.GetPod(pod.Name)
	assert.NoError(t, err)
	assert.Equal(t, api.PodDispatching, pod.Status.Phase)
	assert.Equal(t, instid, pod.Status.BoundInstanceID)
<<<<<<< HEAD
	assert.Equal(t, 1, len(pod.Status.Addresses))
=======
	assert.Equal(
		t,
		api.GetPodIP(node.Status.Addresses),
		api.GetPrivateIP(pod.Status.Addresses))
>>>>>>> 2b206036
}<|MERGE_RESOLUTION|>--- conflicted
+++ resolved
@@ -556,24 +556,16 @@
 	node := api.GetFakeNode()
 	instid := "abc"
 	node.Status.InstanceID = instid
-<<<<<<< HEAD
 	node.Status.Addresses = api.NewNetworkAddresses("1.2.3.4", "")
-=======
-	node.Status.Addresses = api.NewNetworkAddresses("10.20.30.40", "my-instance")
-	api.SetPodIP("10.20.30.50", node.Status.Addresses)
->>>>>>> 2b206036
 	_, err = ctl.setPodDispatchingParams(pod, node)
 	assert.NoError(t, err)
 	pod, err = ctl.podRegistry.GetPod(pod.Name)
 	assert.NoError(t, err)
 	assert.Equal(t, api.PodDispatching, pod.Status.Phase)
 	assert.Equal(t, instid, pod.Status.BoundInstanceID)
-<<<<<<< HEAD
 	assert.Equal(t, 1, len(pod.Status.Addresses))
-=======
 	assert.Equal(
 		t,
 		api.GetPodIP(node.Status.Addresses),
 		api.GetPrivateIP(pod.Status.Addresses))
->>>>>>> 2b206036
 }