package server

import (
	"fmt"
	"math"
	"testing"

	"github.com/elotl/cloud-instance-provider/pkg/api"
	"github.com/elotl/cloud-instance-provider/pkg/util"
	"github.com/elotl/cloud-instance-provider/pkg/util/rand"
	"github.com/stretchr/testify/assert"
	"k8s.io/api/core/v1"
<<<<<<< HEAD
	"k8s.io/apimachinery/pkg/util/intstr"
=======
	"k8s.io/apimachinery/pkg/api/resource"
>>>>>>> 64abc047
)

func fakeInstanceProvider() *InstanceProvider {
	ipStr := fmt.Sprintf(
		"%d.%d.%d.%d",
		rand.Intn(256),
		rand.Intn(256),
		rand.Intn(256),
		rand.Intn(256))
	return &InstanceProvider{
		nodeName:   rand.String(8),
		internalIP: ipStr,
	}
}

//func (p *InstanceProvider) getStatus(milpaPod *api.Pod, pod *v1.Pod) v1.PodStatus
func TestGetStatus(t *testing.T) {
	p := fakeInstanceProvider()
	milpaPod := api.GetFakePod()
	pod := &v1.Pod{}
	testCases := []struct {
		milpaPodPhase api.PodPhase
		k8sPodPhase   v1.PodPhase
	}{
		{
			milpaPodPhase: api.PodDispatching,
			k8sPodPhase:   v1.PodPending,
		},
		{
			milpaPodPhase: api.PodFailed,
			k8sPodPhase:   v1.PodFailed,
		},
		{
			milpaPodPhase: api.PodRunning,
			k8sPodPhase:   v1.PodRunning,
		},
		{
			milpaPodPhase: api.PodSucceeded,
			k8sPodPhase:   v1.PodSucceeded,
		},
		{
			milpaPodPhase: api.PodTerminated,
			k8sPodPhase:   v1.PodFailed,
		},
		{
			milpaPodPhase: api.PodWaiting,
			k8sPodPhase:   v1.PodPending,
		},
	}
	for _, tc := range testCases {
		milpaPod.Status.Phase = tc.milpaPodPhase
		podStatus := p.getStatus(milpaPod, pod)
		assert.Equal(t, podStatus.Phase, tc.k8sPodPhase)
	}
}

//func unitToContainerStatus(st api.UnitStatus) v1.ContainerStatus
func TestUnitToContainerStatus(t *testing.T) {
	testCases := []struct {
		unitState api.UnitState
	}{
		{
			unitState: api.UnitState{
				Waiting: &api.UnitStateWaiting{
					Reason: "waiting to start",
				},
			},
		},
		{
			unitState: api.UnitState{
				Running: &api.UnitStateRunning{
					StartedAt: api.Now(),
				},
			},
		},
		{
			unitState: api.UnitState{
				Terminated: &api.UnitStateTerminated{
					ExitCode:   int32(rand.Intn(256)),
					FinishedAt: api.Now(),
				},
			},
		},
	}
	for _, tc := range testCases {
		us := api.UnitStatus{
			Name:         "myunit",
			RestartCount: 0,
			Image:        "elotl/myimage",
			State:        tc.unitState,
		}
		cs := unitToContainerStatus(us)
		if us.State.Waiting != nil {
			assert.NotNil(t, cs.State.Waiting)
			assert.Nil(t, cs.State.Running)
			assert.Nil(t, cs.State.Terminated)
			assert.Equal(t, us.State.Waiting.Reason, cs.State.Waiting.Reason)
		}
		if us.State.Running != nil {
			assert.NotNil(t, cs.State.Running)
			assert.Nil(t, cs.State.Waiting)
			assert.Nil(t, cs.State.Terminated)
			assert.Equal(
				t,
				us.State.Running.StartedAt.Time,
				cs.State.Running.StartedAt.Time)
		}
		if us.State.Terminated != nil {
			assert.NotNil(t, cs.State.Terminated)
			assert.Nil(t, cs.State.Running)
			assert.Nil(t, cs.State.Waiting)
			assert.Equal(
				t,
				us.State.Terminated.ExitCode,
				cs.State.Terminated.ExitCode)
			assert.Equal(
				t,
				us.State.Terminated.FinishedAt.Time,
				cs.State.Terminated.FinishedAt.Time)
		}
	}
}

//func containerToUnit(container v1.Container) api.Unit
//func unitToContainer(unit api.Unit, container *v1.Container) v1.Container
func TestUnitToContainer(t *testing.T) {
	user := int64(rand.Intn(65536))
	group := int64(rand.Intn(65536))
	testCases := []struct {
		unit api.Unit
	}{
		{
			unit: api.Unit{
				Name:  rand.String(16),
				Image: fmt.Sprintf("elotl/%s:latest", rand.String(8)),
			},
		},
		{
			unit: api.Unit{
				Name:  rand.String(16),
				Image: fmt.Sprintf("elotl/%s:latest", rand.String(8)),
				Command: []string{
					"/bin/bash",
				},
				Args: []string{
					"-c",
					"sleep 1",
				},
			},
		},
		{
			unit: api.Unit{
				Name:  rand.String(16),
				Image: fmt.Sprintf("elotl/%s:latest", rand.String(8)),
				Env: []api.EnvVar{
					{
						Name:  "env1",
						Value: "value1",
					},
					{
						Name:  "foo",
						Value: "bar",
					},
				},
			},
		},
		{
			unit: api.Unit{
				Name:  rand.String(16),
				Image: fmt.Sprintf("elotl/%s:latest", rand.String(8)),
				VolumeMounts: []api.VolumeMount{
					{
						Name:      "myvolume",
						MountPath: "/my/path",
					},
					{
						Name:      "foo-volume",
						MountPath: "/var/run/bar",
					},
				},
			},
		},
		{
			unit: api.Unit{
				Name:  rand.String(16),
				Image: fmt.Sprintf("elotl/%s:latest", rand.String(8)),
				Ports: []api.ServicePort{
					{
						Name:          "my-tcp-port",
						Protocol:      api.ProtocolTCP,
						Port:          80,
						NodePort:      8880,
						PortRangeSize: 1,
					},
					{
						Name:          "my-udp-port",
						Protocol:      api.ProtocolUDP,
						Port:          53,
						NodePort:      5353,
						PortRangeSize: 1,
					},
				},
			},
		},
		{
			unit: api.Unit{
				Name:       rand.String(16),
				Image:      fmt.Sprintf("elotl/%s:latest", rand.String(8)),
				WorkingDir: "/home/nobody",
			},
		},
		{
			unit: api.Unit{
				Name:  rand.String(16),
				Image: fmt.Sprintf("elotl/%s:latest", rand.String(8)),
				SecurityContext: &api.SecurityContext{
					RunAsUser:  &user,
					RunAsGroup: &group,
					Capabilities: &api.Capabilities{
						Add: []string{
							"add-cap-1",
							"add-cap-2",
						},
						Drop: []string{
							"drop-cap-1",
							"drop-cap-2",
							"drop-cap-3",
						},
					},
				},
			},
		},
	}
	for _, tc := range testCases {
		container := unitToContainer(tc.unit, nil)
		assert.Equal(t, tc.unit.Name, container.Name)
		assert.Equal(t, tc.unit.Image, container.Image)
		assert.Equal(t, tc.unit.WorkingDir, container.WorkingDir)
		assert.ElementsMatch(t, tc.unit.Command, container.Command)
		assert.ElementsMatch(t, tc.unit.Args, container.Args)
		assert.Equal(t, len(tc.unit.Env), len(container.Env))
		for _, e := range tc.unit.Env {
			env := v1.EnvVar{
				Name:  e.Name,
				Value: e.Value,
			}
			assert.Contains(t, container.Env, env)
		}
		assert.Equal(t, len(tc.unit.VolumeMounts), len(container.VolumeMounts))
		for _, v := range tc.unit.VolumeMounts {
			vol := v1.VolumeMount{
				Name:      v.Name,
				MountPath: v.MountPath,
			}
			assert.Contains(t, container.VolumeMounts, vol)
		}
		for _, p := range tc.unit.Ports {
			port := v1.ContainerPort{
				Name:          p.Name,
				Protocol:      v1.Protocol(string(p.Protocol)),
				HostPort:      int32(p.Port),
				ContainerPort: int32(p.NodePort),
			}
			assert.Contains(t, container.Ports, port)
		}
		if tc.unit.SecurityContext != nil {
			assert.Equal(
				t,
				tc.unit.SecurityContext.RunAsUser,
				container.SecurityContext.RunAsUser)
			assert.Equal(
				t,
				tc.unit.SecurityContext.RunAsGroup,
				container.SecurityContext.RunAsGroup)
			if tc.unit.SecurityContext.Capabilities != nil {
				assert.NotNil(t, container.SecurityContext.Capabilities)
				assert.Equal(
					t,
					len(tc.unit.SecurityContext.Capabilities.Add),
					len(container.SecurityContext.Capabilities.Add))
				for _, a := range tc.unit.SecurityContext.Capabilities.Add {
					assert.Contains(
						t,
						container.SecurityContext.Capabilities.Add,
						v1.Capability(a))
				}
				assert.Equal(
					t,
					len(tc.unit.SecurityContext.Capabilities.Drop),
					len(container.SecurityContext.Capabilities.Drop))
				for _, d := range tc.unit.SecurityContext.Capabilities.Drop {
					assert.Contains(
						t,
						container.SecurityContext.Capabilities.Drop,
						v1.Capability(d))
				}
			}
		}
		unit := containerToUnit(container)
		assert.Equal(t, tc.unit, unit)
	}
}

//func k8sToMilpaVolume(vol v1.Volume) *api.Volume
//func milpaToK8sVolume(vol api.Volume) *v1.Volume
func TestMilpaToK8sVolume(t *testing.T) {
	i32 := int32(rand.Intn(math.MaxInt32))
	bTrue := true
	testCases := []struct {
		volume api.Volume
	}{
		{
			volume: api.Volume{
				Name: rand.String(16),
				VolumeSource: api.VolumeSource{
					EmptyDir: &api.EmptyDir{
						Medium:    api.StorageMediumMemory,
						SizeLimit: int64(rand.Intn(math.MaxInt64)),
					},
				},
			},
		},
		{
			volume: api.Volume{
				Name: rand.String(16),
				VolumeSource: api.VolumeSource{
					ConfigMap: &api.ConfigMapVolumeSource{
						Items: []api.KeyToPath{
							{
								Key:  rand.String(8),
								Path: fmt.Sprintf("/var/run/%s", rand.String(8)),
								Mode: &i32,
							},
						},
						DefaultMode: &i32,
						Optional:    &bTrue,
					},
				},
			},
		},
		{
			volume: api.Volume{
				Name: rand.String(16),
				VolumeSource: api.VolumeSource{
					Secret: &api.SecretVolumeSource{
						SecretName: rand.String(16),
						Items: []api.KeyToPath{
							{
								Key:  rand.String(8),
								Path: fmt.Sprintf("/var/run/%s", rand.String(8)),
								Mode: &i32,
							},
						},
						DefaultMode: &i32,
						Optional:    &bTrue,
					},
				},
			},
		},
	}
	for _, tc := range testCases {
		vol := milpaToK8sVolume(tc.volume)
		assert.NotNil(t, vol)
		assert.Equal(t, tc.volume.Name, vol.Name)
		if tc.volume.EmptyDir != nil {
			assert.NotNil(t, vol.EmptyDir)
			assert.Equal(
				t,
				string(tc.volume.EmptyDir.Medium),
				string(vol.EmptyDir.Medium),
			)
			assert.Equal(
				t,
				tc.volume.EmptyDir.SizeLimit,
				vol.EmptyDir.SizeLimit.Value(),
			)
		}
		if tc.volume.ConfigMap != nil {
			assert.NotNil(t, vol.ConfigMap)
			assert.Equal(
				t,
				tc.volume.ConfigMap.Name,
				vol.ConfigMap.Name,
			)
			assert.Equal(
				t,
				tc.volume.ConfigMap.DefaultMode,
				vol.ConfigMap.DefaultMode,
			)
			assert.Equal(
				t,
				tc.volume.ConfigMap.Optional,
				vol.ConfigMap.Optional,
			)
			assert.Equal(
				t,
				len(tc.volume.ConfigMap.Items),
				len(vol.ConfigMap.Items),
			)
			for _, item := range tc.volume.ConfigMap.Items {
				ktp := v1.KeyToPath{
					Key:  item.Key,
					Path: item.Path,
					Mode: item.Mode,
				}
				assert.Contains(t, vol.ConfigMap.Items, ktp)
			}
		}
		if tc.volume.Secret != nil {
			assert.NotNil(t, vol.Secret)
			assert.Equal(t, tc.volume.Secret.SecretName, vol.Secret.SecretName)
			assert.Equal(
				t,
				tc.volume.Secret.DefaultMode,
				vol.Secret.DefaultMode,
			)
			assert.Equal(
				t,
				tc.volume.Secret.Optional,
				vol.Secret.Optional,
			)
			assert.Equal(
				t,
				len(tc.volume.Secret.Items),
				len(vol.Secret.Items),
			)
			for _, item := range tc.volume.Secret.Items {
				ktp := v1.KeyToPath{
					Key:  item.Key,
					Path: item.Path,
					Mode: item.Mode,
				}
				assert.Contains(t, vol.Secret.Items, ktp)
			}
		}
		milpaVolume := k8sToMilpaVolume(*vol)
		assert.Equal(t, tc.volume, *milpaVolume)
	}
}

//func (p *InstanceProvider) k8sToMilpaPod(pod *v1.Pod) (*api.Pod, error)
//func (p *InstanceProvider) milpaToK8sPod(milpaPod *api.Pod) (*v1.Pod, error)
func TestMilpaToK8sPod(t *testing.T) {
	i64 := int64(rand.Intn(math.MaxInt64))
	p := fakeInstanceProvider()
	milpaPod := api.NewPod()
	milpaPod.Namespace = rand.String(16)
	milpaPod.Name = util.WithNamespace(milpaPod.Namespace, rand.String(16))
	milpaPod.Spec = api.PodSpec{
		Spot: api.PodSpot{
			Policy: api.SpotNever,
		},
		Phase:         api.PodRunning,
		RestartPolicy: api.RestartPolicyOnFailure,
		Units: []api.Unit{
			{
				Name:  rand.String(8),
				Image: fmt.Sprintf("elotl/%s:latest", rand.String(8)),
				Command: []string{
					"unit-1-cmd",
				},
				Args: []string{
					"-a",
					"--bb",
					"ccc",
				},
			},
		},
		InitUnits: []api.Unit{
			{
				Name:  rand.String(8),
				Image: fmt.Sprintf("elotl/%s:latest", rand.String(8)),
				Command: []string{
					"initunit-1-cmd",
				},
				Args: []string{
					"--init",
				},
			},
		},
		Volumes: []api.Volume{
			{
				Name: rand.String(16),
				VolumeSource: api.VolumeSource{
					EmptyDir: &api.EmptyDir{
						Medium:    api.StorageMediumMemory,
						SizeLimit: int64(rand.Intn(math.MaxInt64)),
					},
				},
			},
		},
		SecurityContext: &api.PodSecurityContext{
			NamespaceOptions: &api.NamespaceOption{
				Network: api.NamespaceModeNode,
				Pid:     api.NamespaceModeNode,
				Ipc:     api.NamespaceModeContainer,
			},
			RunAsUser:  &i64,
			RunAsGroup: &i64,
			SupplementalGroups: []int64{
				int64(rand.Intn(math.MaxInt64)),
			},
			Sysctls: []api.Sysctl{
				{
					Name:  rand.String(16),
					Value: rand.String(16),
				},
				{
					Name:  rand.String(16),
					Value: rand.String(16),
				},
				{
					Name:  rand.String(16),
					Value: rand.String(16),
				},
			},
		},
	}
	pod, err := p.milpaToK8sPod(milpaPod)
	assert.NoError(t, err)
	assert.NotNil(t, pod)
	assert.Equal(t, len(milpaPod.Spec.Units), len(pod.Spec.Containers))
	for _, unit := range milpaPod.Spec.Units {
		container := unitToContainer(unit, nil)
		assert.Contains(t, pod.Spec.Containers, container)
	}
	assert.Equal(t, len(milpaPod.Spec.InitUnits), len(pod.Spec.InitContainers))
	for _, unit := range milpaPod.Spec.InitUnits {
		container := unitToContainer(unit, nil)
		assert.Contains(t, pod.Spec.InitContainers, container)
	}
	assert.Equal(t, len(milpaPod.Spec.Volumes), len(pod.Spec.Volumes))
	for _, vol := range milpaPod.Spec.Volumes {
		volume := milpaToK8sVolume(vol)
		assert.Contains(t, pod.Spec.Volumes, *volume)
	}
	assert.NotNil(t, pod.Spec.SecurityContext)
	assert.Equal(
		t,
		milpaPod.Spec.SecurityContext.RunAsUser,
		pod.Spec.SecurityContext.RunAsUser)
	assert.Equal(
		t,
		milpaPod.Spec.SecurityContext.RunAsGroup,
		pod.Spec.SecurityContext.RunAsGroup)
	assert.ElementsMatch(
		t,
		milpaPod.Spec.SecurityContext.SupplementalGroups,
		pod.Spec.SecurityContext.SupplementalGroups)
	assert.Equal(
		t,
		len(milpaPod.Spec.SecurityContext.Sysctls),
		len(pod.Spec.SecurityContext.Sysctls))
	for _, sysctl := range milpaPod.Spec.SecurityContext.Sysctls {
		sc := v1.Sysctl{
			Name:  sysctl.Name,
			Value: sysctl.Value,
		}
		assert.Contains(t, pod.Spec.SecurityContext.Sysctls, sc)
	}
	mPod, err := p.k8sToMilpaPod(pod)
	assert.NoError(t, err)
	assert.NotNil(t, mPod)
	assert.Equal(t, milpaPod.TypeMeta, mPod.TypeMeta)
	assert.Equal(t, milpaPod.ObjectMeta, mPod.ObjectMeta)
	assert.Equal(t, milpaPod.Spec, mPod.Spec)
}

<<<<<<< HEAD
func TestConvertingProbes(t *testing.T) {
	mp := &api.Probe{
		Handler: api.Handler{
			HTTPGet: &api.HTTPGetAction{
				Path:   "foo",
				Port:   intstr.FromInt(2),
				Host:   "localhost",
				Scheme: api.URISchemeHTTP,
				HTTPHeaders: []api.HTTPHeader{
					{
						Name:  "x-name",
						Value: "my value",
					},
				},
			},
		},
		InitialDelaySeconds: 1,
		TimeoutSeconds:      2,
		PeriodSeconds:       3,
		SuccessThreshold:    4,
		FailureThreshold:    5,
	}
	kp := milpaProbeToK8sProbe(mp)
	mp2 := k8sProbeToMilpaProbe(kp)
	assert.Equal(t, mp, mp2)
=======
//func aggregateResources(spec v1.PodSpec) api.ResourceSpec
func TestAggregateResources(t *testing.T) {
	testCases := []struct {
		requirements []v1.ResourceRequirements
		resources    api.ResourceSpec
	}{
		{
			requirements: []v1.ResourceRequirements{},
			resources:    api.ResourceSpec{},
		},
		{
			requirements: []v1.ResourceRequirements{
				{
					Limits: v1.ResourceList{
						v1.ResourceCPU: resource.MustParse("500m"),
					},
				},
			},
			resources: api.ResourceSpec{
				CPU: "0.50",
			},
		},
		{
			requirements: []v1.ResourceRequirements{
				{
					Requests: v1.ResourceList{
						v1.ResourceMemory: resource.MustParse("512Mi"),
					},
				},
			},
			resources: api.ResourceSpec{
				Memory: "0.50Gi",
			},
		},
		{
			requirements: []v1.ResourceRequirements{
				{
					Requests: v1.ResourceList{
						v1.ResourceCPU:    resource.MustParse("500m"),
						v1.ResourceMemory: resource.MustParse("1Gi"),
					},
				},
			},
			resources: api.ResourceSpec{
				CPU:    "0.50",
				Memory: "1.00Gi",
			},
		},
		{
			requirements: []v1.ResourceRequirements{
				{
					Limits: v1.ResourceList{
						v1.ResourceCPU:    resource.MustParse("1500m"),
						v1.ResourceMemory: resource.MustParse("1536Mi"),
					},
					Requests: v1.ResourceList{
						v1.ResourceCPU:    resource.MustParse("1000m"),
						v1.ResourceMemory: resource.MustParse("1024Mi"),
					},
				},
			},
			resources: api.ResourceSpec{
				CPU:    "1.50",
				Memory: "1.50Gi",
			},
		},
		{
			requirements: []v1.ResourceRequirements{
				{
					Limits: v1.ResourceList{
						ResourceLimitsGPU: resource.MustParse("1"),
					},
					Requests: v1.ResourceList{
						v1.ResourceCPU:    resource.MustParse("2000m"),
						v1.ResourceMemory: resource.MustParse("2Gi"),
					},
				},
			},
			resources: api.ResourceSpec{
				CPU:    "2.00",
				Memory: "2.00Gi",
				GPU:    "1",
			},
		},
	}
	for _, tc := range testCases {
		containers := make([]v1.Container, len(tc.requirements))
		for i, req := range tc.requirements {
			containers[i].Resources = req
		}
		resources := aggregateResources(containers)
		assert.Equal(t, tc.resources, resources)
	}
>>>>>>> 64abc047
}<|MERGE_RESOLUTION|>--- conflicted
+++ resolved
@@ -10,11 +10,8 @@
 	"github.com/elotl/cloud-instance-provider/pkg/util/rand"
 	"github.com/stretchr/testify/assert"
 	"k8s.io/api/core/v1"
-<<<<<<< HEAD
+	"k8s.io/apimachinery/pkg/api/resource"
 	"k8s.io/apimachinery/pkg/util/intstr"
-=======
-	"k8s.io/apimachinery/pkg/api/resource"
->>>>>>> 64abc047
 )
 
 func fakeInstanceProvider() *InstanceProvider {
@@ -583,7 +580,6 @@
 	assert.Equal(t, milpaPod.Spec, mPod.Spec)
 }
 
-<<<<<<< HEAD
 func TestConvertingProbes(t *testing.T) {
 	mp := &api.Probe{
 		Handler: api.Handler{
@@ -609,7 +605,8 @@
 	kp := milpaProbeToK8sProbe(mp)
 	mp2 := k8sProbeToMilpaProbe(kp)
 	assert.Equal(t, mp, mp2)
-=======
+}
+
 //func aggregateResources(spec v1.PodSpec) api.ResourceSpec
 func TestAggregateResources(t *testing.T) {
 	testCases := []struct {
@@ -703,5 +700,4 @@
 		resources := aggregateResources(containers)
 		assert.Equal(t, tc.resources, resources)
 	}
->>>>>>> 64abc047
 }