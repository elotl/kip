/*
Copyright 2020 Elotl Inc.

Licensed under the Apache License, Version 2.0 (the "License");
you may not use this file except in compliance with the License.
You may obtain a copy of the License at

    http://www.apache.org/licenses/LICENSE-2.0

Unless required by applicable law or agreed to in writing, software
distributed under the License is distributed on an "AS IS" BASIS,
WITHOUT WARRANTIES OR CONDITIONS OF ANY KIND, either express or implied.
See the License for the specific language governing permissions and
limitations under the License.
*/

package aws

import (
	"context"
	"fmt"
	"strings"
	"time"

	"github.com/aws/aws-sdk-go/aws"
	"github.com/aws/aws-sdk-go/aws/awserr"
	"github.com/aws/aws-sdk-go/service/ec2"
	"github.com/elotl/kip/pkg/api"
	"github.com/elotl/kip/pkg/server/cloud"
	"github.com/elotl/kip/pkg/util"
	uuid "github.com/satori/go.uuid"
	"k8s.io/klog"
)

const (
	awsInstanceProduct        = "Linux/UNIX"
	resizeTimeout             = 60 * time.Second
	maxUserInstanceTags       = 45
	awsCreationDateFormat     = "2006-01-02T15:04:05.000Z"
	elotlOwnerID              = "689494258501"
	elotlImageNameFilter      = "elotl-kip-*"
	BootTimeout               = 10 * time.Minute
	AwsInstanceAvailableState = "available"
	AvailableWaitTimeout      = 30 * time.Second
)

func (e *AwsEC2) StopInstance(instanceID string) error {
	awsInstanceIDs := []*string{aws.String(instanceID)}
	_, err := e.client.TerminateInstances(&ec2.TerminateInstancesInput{
		InstanceIds: awsInstanceIDs,
	})
	if err != nil {
		klog.Errorf("Error terminating instance: %v", err)
		// todo, check on status of instance, set status of instance
		// based on that, prepare to come back and clean this
		// inconsistency up
		return err
	}
	return nil
}

func (e *AwsEC2) getNodeTags(node *api.Node) []*ec2.Tag {
	nametag := util.CreateUnboundNodeNameTag(e.nametag)
	tags := []*ec2.Tag{
		&ec2.Tag{
			Key:   aws.String("Name"),
			Value: aws.String(nametag),
		},
		&ec2.Tag{
			Key:   aws.String("Node"),
			Value: aws.String(node.Name),
		},
		&ec2.Tag{
			Key:   aws.String(cloud.ControllerTagKey),
			Value: aws.String(e.controllerID),
		},
		&ec2.Tag{
			Key:   aws.String(cloud.NametagTagKey),
			Value: aws.String(e.nametag),
		},
	}
	return tags
}

func (e *AwsEC2) getBlockDeviceMapping(image cloud.Image, volSizeGiB int32) []*ec2.BlockDeviceMapping {
	awsVolSize := aws.Int64(int64(volSizeGiB))
	devices := []*ec2.BlockDeviceMapping{
		&ec2.BlockDeviceMapping{
			DeviceName: aws.String(image.RootDevice),
			Ebs: &ec2.EbsBlockDevice{
				VolumeType:          aws.String(image.VolumeType),
				DeleteOnTermination: aws.Bool(true),
				VolumeSize:          awsVolSize,
			}},
	}
	return devices
}

func (e *AwsEC2) getInstanceNetworkSpec(privateIPOnly bool) []*ec2.InstanceNetworkInterfaceSpecification {
	associatePublicIPAddress := true
	if privateIPOnly || !e.usePublicIPs {
		associatePublicIPAddress = false
	}
	networkSpec := []*ec2.InstanceNetworkInterfaceSpecification{
		&ec2.InstanceNetworkInterfaceSpecification{
			AssociatePublicIpAddress:       aws.Bool(associatePublicIPAddress),
			DeviceIndex:                    aws.Int64(0), // seems to work
			Groups:                         aws.StringSlice(e.bootSecurityGroupIDs),
			SecondaryPrivateIpAddressCount: aws.Int64(1),
		},
	}
	networkSpec[0].SubnetId = aws.String(e.subnetID)
	return networkSpec
}

func (e *AwsEC2) getFirstVolume(instanceID string) *ec2.Volume {
	input := &ec2.DescribeVolumesInput{
		Filters: []*ec2.Filter{
			{
				Name: aws.String("attachment.instance-id"),
				Values: []*string{
					aws.String(instanceID),
				},
			},
		},
	}
	result, err := e.client.DescribeVolumes(input)
	if err != nil {
		klog.Errorf("Error retrieving list of volumes attached to %s: %v",
			instanceID, err)
		return nil
	}
	return result.Volumes[0]
}

func (e *AwsEC2) ResizeVolume(node *api.Node, size int64) (error, bool) {
	// Note: we assume that there's only one volume attached to an instance.
	vol := e.getFirstVolume(node.Status.InstanceID)
	if vol == nil || vol.Size == nil || vol.VolumeId == nil {
		return fmt.Errorf("Error retrieving volume info for node %s: %v",
			node.Name, vol), false
	}
	if aws.Int64Value(vol.Size) >= size {
		klog.V(2).Infof("Volume on node %s is %dGiB >= %dGiB",
			node.Name, aws.Int64Value(vol.Size), size)
		return nil, false
	}
	klog.V(2).Infof("Resizing volume to %dGiB for node: %v", size, node)
	result, err := e.client.ModifyVolume(&ec2.ModifyVolumeInput{
		Size:     aws.Int64(size),
		VolumeId: aws.String(aws.StringValue(vol.VolumeId)),
	})
	if err != nil {
		return util.WrapError(err, "Failed to resize volume"), false
	}
	// These fields are pointers, check if any of them is nil.
	targetsize := int64(0)
	if result.VolumeModification != nil &&
		result.VolumeModification.TargetSize != nil {
		targetsize = aws.Int64Value(result.VolumeModification.TargetSize)
	}
	state := "N/A"
	if result.VolumeModification != nil &&
		result.VolumeModification.ModificationState != nil {
		state = aws.StringValue(result.VolumeModification.ModificationState)
	}
	statusmsg := "N/A"
	if result.VolumeModification != nil &&
		result.VolumeModification.StatusMessage != nil {
		statusmsg = aws.StringValue(result.VolumeModification.StatusMessage)
	}
	if targetsize != size {
		klog.Errorf("Error resizing volume for %v to %dGiB: state %s status %s",
			node, size, state, statusmsg)
		return util.WrapError(err, "Failed to resize volume"), false
	}
	timeout := time.Now().Add(resizeTimeout)
	for time.Now().Before(timeout) {
		time.Sleep(1 * time.Second)
		vol = e.getFirstVolume(node.Status.InstanceID)
		if vol == nil || vol.Size == nil || vol.VolumeId == nil {
			return fmt.Errorf("Error retrieving volume info for node %s: %v",
				node.Name, vol), false
		}
		state, reason, err := e.getVolumeModificationState(aws.StringValue(vol.VolumeId))
		if err != nil {
			return fmt.Errorf("Retrieving volume modification state failed for node %s: %v", node.Name, err), false
		}
		if state == ec2.VolumeModificationStateFailed {
			return fmt.Errorf("Volume modification failed for node %s: %v. Reason: %s",
				node.Name, vol, reason), false
		}
		if aws.Int64Value(vol.Size) >= size &&
			(state == ec2.VolumeModificationStateOptimizing ||
				state == ec2.VolumeModificationStateCompleted) {
			klog.V(2).Infof("Volume on node %s is %dGiB >= %dGiB",
				node.Name, aws.Int64Value(vol.Size), size)
			return nil, true
		} else {
			klog.V(2).Infof("Resizing volume on %s: currently %dGiB, state: %s, requested %dGiB",
				node.Name, aws.Int64Value(vol.Size), state, size)
		}
	}
	return fmt.Errorf(
		"Volume resize request timeout on node %s", node.Name), false
}

func (e *AwsEC2) getVolumeModificationState(volumeID string) (string, string, error) {
	result, err := e.client.DescribeVolumesModifications(&ec2.DescribeVolumesModificationsInput{
		VolumeIds: []*string{aws.String(volumeID)},
	})
	if err != nil {
		return "", "", err
	}
	for i := range result.VolumesModifications {
		if result.VolumesModifications[i] != nil &&
			aws.StringValue(result.VolumesModifications[i].VolumeId) == volumeID {
			mod := aws.StringValue(result.VolumesModifications[i].ModificationState)
			reason := aws.StringValue(result.VolumesModifications[i].StatusMessage)
			return mod, reason, err
		}
	}
	klog.Warningf("No volume modifications returned from api for volume %s. Will retry.", volumeID)
	return "", "", nil
}

func bootImageSpecToDescribeImagesInput(spec cloud.BootImageSpec) *ec2.DescribeImagesInput {
	input := &ec2.DescribeImagesInput{}
	if len(spec) < 1 {
		input.Owners = aws.StringSlice([]string{elotlOwnerID})
		input.Filters = []*ec2.Filter{
			{
				Name:   aws.String("name"),
				Values: aws.StringSlice([]string{elotlImageNameFilter}),
			},
		}
		return input
	}
	for key, value := range spec {
		switch key {
		case "executableUsers":
			users := strings.Fields(value)
			input.ExecutableUsers = aws.StringSlice(users)
		case "owners":
			owners := strings.Fields(value)
			input.Owners = aws.StringSlice(owners)
		case "imageIDs":
			imageIDs := strings.Fields(value)
			input.ImageIds = aws.StringSlice(imageIDs)
		case "filters", "x86_64_mac_filters":
			filters := strings.Fields(value)
			ec2Filters := make([]*ec2.Filter, len(filters))
			for i, filter := range filters {
				parts := strings.SplitN(filter, "=", 2)
				filterName := parts[0]
				filterValues := strings.Split(parts[1], ",")
				ec2Filters[i] = &ec2.Filter{
					Name:   aws.String(filterName),
					Values: aws.StringSlice(filterValues),
				}
			}
			input.Filters = ec2Filters
		default:
			klog.Warningf("invalid boot image spec key: %q (=%q)", key, value)
		}
	}
	return input
}

func getRootDeviceVolumeSizeAndType(blockDevices []*ec2.BlockDeviceMapping, rootDeviceName string) (int32, string) {
	var rootDiskSize int32
	volumeType := "gp2"
	for _, blockDevice := range blockDevices {
		if aws.StringValue(blockDevice.DeviceName) == rootDeviceName && blockDevice.Ebs != nil {
			rootDiskSize = int32(aws.Int64Value(blockDevice.Ebs.VolumeSize))
			volumeType = aws.StringValue(blockDevice.Ebs.VolumeType)
			break
		}
	}
	return rootDiskSize, volumeType
}

func (e *AwsEC2) GetImage(spec cloud.BootImageSpec) (cloud.Image, error) {
	input := bootImageSpecToDescribeImagesInput(spec)
	resp, err := e.client.DescribeImages(input)
	if err != nil {
		klog.Errorf("getting image list for spec %+v: %v", spec, err)
		return cloud.Image{}, err
	}
	if len(resp.Images) < 1 {
		msg := fmt.Sprintf("no images found for spec %+v", spec)
		klog.Errorf("%s", msg)
		return cloud.Image{}, fmt.Errorf("%s", msg)
	}
	images := make([]cloud.Image, len(resp.Images))
	for i, img := range resp.Images {
		var creationTime *time.Time
		if img.CreationDate != nil {
			ts, err := time.Parse(awsCreationDateFormat, *img.CreationDate)
			if err != nil {
				klog.Warningf(
					"invalid image creation date %s", *img.CreationDate)
			} else {
				creationTime = &ts
			}
		}
		rootDeviceName := aws.StringValue(img.RootDeviceName)
		if rootDeviceName == "" {
			klog.Warningf("cannot get root device name from image: %v", img.Name)
		}
<<<<<<< HEAD
		rootDiskSize := getRootDeviceVolumeSize(img.BlockDeviceMappings, rootDeviceName)

		var arch api.Architecture
		switch aws.StringValue(img.Architecture) {
		case "x86_64":
			arch = api.ArchX8664
		case "x86_64_mac":
			arch = api.ArchX8664Mac
		default:
			klog.Errorf(
				"Unknown architecture: %v, assuming x86_64",
				aws.StringValue(img.Architecture))
			arch = api.ArchX8664
		}

=======
		rootDiskSize, volumeType := getRootDeviceVolumeSizeAndType(img.BlockDeviceMappings, rootDeviceName)
>>>>>>> a2264d6b
		images[i] = cloud.Image{
			Architecture:   arch,
			Name:           aws.StringValue(img.Name),
			RootDevice:     aws.StringValue(img.RootDeviceName),
			ID:             aws.StringValue(img.ImageId),
			CreationTime:   creationTime,
			VolumeDiskSize: rootDiskSize,
			VolumeType:     volumeType,
		}
	}
	cloud.SortImagesByCreationTime(images)
	return images[len(images)-1], nil
}

func (e *AwsEC2) StartNode(node *api.Node, image cloud.Image, metadata, iamPermissions string) (string, error) {
	klog.V(2).Infof("Starting instance for node: %v", node)
	tags := e.getNodeTags(node)
	tagSpec := ec2.TagSpecification{
		ResourceType: aws.String("instance"),
		Tags:         tags,
	}
	volSizeGiB := cloud.ToSaneVolumeSize(node.Spec.Resources.VolumeSize, image)
	devices := e.getBlockDeviceMapping(image, volSizeGiB)
	networkSpec := e.getInstanceNetworkSpec(node.Spec.Resources.PrivateIPOnly)
	klog.V(2).Infof("Starting node with security groups: %v subnet: '%s'",
		e.bootSecurityGroupIDs, e.subnetID)
	result, err := e.client.RunInstances(&ec2.RunInstancesInput{
		ImageId:             aws.String(node.Spec.BootImage),
		InstanceType:        aws.String(node.Spec.InstanceType),
		MinCount:            aws.Int64(1),
		MaxCount:            aws.Int64(1),
		TagSpecifications:   []*ec2.TagSpecification{&tagSpec},
		NetworkInterfaces:   networkSpec,
		BlockDeviceMappings: devices,
		UserData:            aws.String(metadata),
		IamInstanceProfile:  getIAMInstanceProfileSpecification(iamPermissions),
	})
	if err != nil {
		if isSubnetConstrainedError(err) {
			return "", &cloud.NoCapacityError{
				OriginalError: err.Error(),
				SubnetID:      e.subnetID,
			}
		} else if isAZConstrainedError(err) || isInstanceConstrainedError(err) {
			return "", &cloud.NoCapacityError{
				OriginalError: err.Error(),
			}
		}
		return "", util.WrapError(err, "Could not run instance")
	}
	if len(result.Instances) == 0 {
		return "", fmt.Errorf("Could not get instance info at result.Instances")
	}
	cloudID := aws.StringValue(result.Instances[0].InstanceId)
	klog.V(2).Infof("Started instance: %s", cloudID)
	return cloudID, nil
}

// We need to ensure the dedicated host fulfills two constraints
// 1) in a state of "available"
// 2) no tenant is currently occupying the host
func (e *AwsEC2) ReleaseDedicatedHosts() error {
	hosts, err := e.listAvailableDedicatedHosts()
	if err != nil {
		return err
	}
	var hostIdsForRelease []*string
	for _, host := range hosts {
		if len(host.Instances) > 0 {
			continue
		}
		hostIdsForRelease = append(hostIdsForRelease, host.HostId)
	}
	resp, err := e.client.ReleaseHosts(&ec2.ReleaseHostsInput{
		HostIds: hostIdsForRelease,
	})
	if err != nil {
		return err
	}
	// We do not want to return these as actual errors since in many cases such
	// as mac1.metal hosts there is a 24 hour limit before you are allow to release
	// the associated host.
	for _, host := range resp.Unsuccessful {
		klog.Warningf("unable to release host: %s, error: %v",
			aws.StringValue(host.ResourceId), aws.StringValue(host.Error.Message))
	}
	return nil
}

func (e *AwsEC2) listAvailableDedicatedHosts() ([]*ec2.Host, error) {
	describeOutput, err := e.client.DescribeHosts(&ec2.DescribeHostsInput{
		Filter: []*ec2.Filter{
			{
				Name:   aws.String("state"),
				Values: []*string{aws.String(AwsInstanceAvailableState)},
			},
		},
	})
	if err != nil {
		return nil, err
	}
	return describeOutput.Hosts, nil
}

func (e *AwsEC2) retrieveOrAllocateHost(node *api.Node) (*string, error) {
	describeOutput, err := e.client.DescribeHosts(&ec2.DescribeHostsInput{
		Filter: []*ec2.Filter{
			{
				Name:   aws.String("state"),
				Values: aws.StringSlice([]string{AwsInstanceAvailableState}),
			}, {
				Name:   aws.String("instance-type"),
				Values: aws.StringSlice([]string{node.Spec.InstanceType}),
			}, {
				Name:   aws.String("availability-zone"),
				Values: aws.StringSlice([]string{e.availabilityZone}),
			},
		},
	})
	if err != nil {
		return nil, err
	}

	// if there is a host available check if it has capacity
	if len(describeOutput.Hosts) > 0 {
		// check if host has enough capacity to run instance
		for _, host := range describeOutput.Hosts {
			if aws.Int64Value(host.AvailableCapacity.AvailableVCpus) > 0 {
				// should we check resource requirements here?
				return host.HostId, nil
			}
		}
	}
	// if no host has availability we will allocate a new host to the account
	// and return the id of the newly allocated host
	allocateOutput, err := e.client.AllocateHosts(&ec2.AllocateHostsInput{
		AutoPlacement:    aws.String("on"),
		AvailabilityZone: aws.String(e.availabilityZone),
		InstanceType:     aws.String(node.Spec.InstanceType),
		Quantity:         aws.Int64(1),
	})
	if err != nil {
		return nil, err
	}
	return allocateOutput.HostIds[0], nil
}

func (e *AwsEC2) isHostAvailable(hostId *string) bool {
	describeOutput, err := e.client.DescribeHosts(&ec2.DescribeHostsInput{
		HostIds: aws.StringSlice([]string{aws.StringValue(hostId)}),
	})
	if err != nil {
		klog.Errorf("cannot describe host %s: %v", *hostId, err)
		return false
	}
	if len(describeOutput.Hosts) != 1 {
		klog.Errorf("no such host: %s", aws.StringValue(hostId))
		return false
	}
	host := describeOutput.Hosts[0]
	return aws.StringValue(host.State) == AwsInstanceAvailableState
}

func (e *AwsEC2) waitForHostAvailable(ctx context.Context, hostId *string) bool {
	hostAvailable := false
	ticker := time.NewTicker(1 * time.Second)
	for {
		select {
		case <-ctx.Done():
			return hostAvailable
		case <-ticker.C:
			hostAvailable = e.isHostAvailable(hostId)
			if hostAvailable {
				return hostAvailable
			}
			klog.V(2).Infof("host %s not available yet", *hostId)
		}
	}
}

func (e *AwsEC2) StartDedicatedNode(node *api.Node, image cloud.Image, metadata, iamPermissions string) (string, error) {
	klog.V(2).Infof("Starting instance for node: %v", node)
	hostId, err := e.retrieveOrAllocateHost(node)
	if err != nil {
		return "", fmt.Errorf("Could not retrieve or allocate dedicated host: %v", err)
	}
	tags := e.getNodeTags(node)
	tagSpec := ec2.TagSpecification{
		ResourceType: aws.String("instance"),
		Tags:         tags,
	}
	volSizeGiB := cloud.ToSaneVolumeSize(node.Spec.Resources.VolumeSize, image)
	devices := e.getBlockDeviceMapping(image, volSizeGiB)
	networkSpec := e.getInstanceNetworkSpec(node.Spec.Resources.PrivateIPOnly)
	ctx, cancel := context.WithTimeout(context.Background(), AvailableWaitTimeout)
	hostAvailable := e.waitForHostAvailable(ctx, hostId)
	cancel()
	if !hostAvailable {
		return "", util.WrapError(err, "Could not run instance: host %s not available", *hostId)
	}

	klog.V(2).Infof("Starting node with security groups: %v subnet: '%s'",
		e.bootSecurityGroupIDs, e.subnetID)
	result, err := e.client.RunInstances(&ec2.RunInstancesInput{
		ImageId:             aws.String(node.Spec.BootImage),
		InstanceType:        aws.String(node.Spec.InstanceType),
		MinCount:            aws.Int64(1),
		MaxCount:            aws.Int64(1),
		TagSpecifications:   []*ec2.TagSpecification{&tagSpec},
		NetworkInterfaces:   networkSpec,
		BlockDeviceMappings: devices,
		UserData:            aws.String(metadata),
		IamInstanceProfile:  getIAMInstanceProfileSpecification(iamPermissions),
		Placement: &ec2.Placement{
			HostId:  hostId,
			Tenancy: aws.String("host"),
		},
	})

	if err != nil {
		if isSubnetConstrainedError(err) {
			return "", &cloud.NoCapacityError{
				OriginalError: err.Error(),
				SubnetID:      e.subnetID,
			}
		} else if isAZConstrainedError(err) || isInstanceConstrainedError(err) {
			return "", &cloud.NoCapacityError{
				OriginalError: err.Error(),
			}
		}
		return "", util.WrapError(err, "Could not run instance")
	}
	if len(result.Instances) == 0 {
		return "", fmt.Errorf("Could not get instance info at result.Instances")
	}
	cloudID := aws.StringValue(result.Instances[0].InstanceId)
	klog.V(2).Infof("Started instance: %s", cloudID)
	return cloudID, nil
}

func getIAMInstanceProfileSpecification(iamPermissions string) *ec2.IamInstanceProfileSpecification {
	if iamPermissions == "" {
		return nil
	}
	profile := &ec2.IamInstanceProfileSpecification{}
	if strings.Contains(iamPermissions, ":") {
		profile.Arn = aws.String(iamPermissions)
	} else {
		profile.Name = aws.String(iamPermissions)
	}
	return profile
}

// This isn't terribly different from Start node but there are
// some minor differences.  We'll capture errors correctly here and there
func (e *AwsEC2) StartSpotNode(node *api.Node, image cloud.Image, metadata, iamPermissions string) (string, error) {
	klog.V(2).Infof("Starting instance for node: %v", node)
	tags := e.getNodeTags(node)
	tagSpec := ec2.TagSpecification{
		ResourceType: aws.String("instance"),
		Tags:         tags,
	}
	var err error
	//var subnet *cloud.SubnetAttributes
	klog.V(2).Infof("Starting spot node in: %s", e.subnetID)
	volSizeGiB := cloud.ToSaneVolumeSize(node.Spec.Resources.VolumeSize, image)
	devices := e.getBlockDeviceMapping(image, volSizeGiB)
	networkSpec := e.getInstanceNetworkSpec(node.Spec.Resources.PrivateIPOnly)
	klog.V(2).Infof("Starting node with security groups: %v subnet: '%s'",
		e.bootSecurityGroupIDs, e.subnetID)
	result, err := e.client.RunInstances(&ec2.RunInstancesInput{
		ImageId:             aws.String(node.Spec.BootImage),
		InstanceType:        aws.String(node.Spec.InstanceType),
		MinCount:            aws.Int64(1),
		MaxCount:            aws.Int64(1),
		TagSpecifications:   []*ec2.TagSpecification{&tagSpec},
		NetworkInterfaces:   networkSpec,
		BlockDeviceMappings: devices,
		UserData:            aws.String(metadata),
		InstanceMarketOptions: &ec2.InstanceMarketOptionsRequest{
			MarketType: aws.String("spot"),
			SpotOptions: &ec2.SpotMarketOptions{
				InstanceInterruptionBehavior: aws.String("terminate"),
				SpotInstanceType:             aws.String("one-time"),
			},
		},
		IamInstanceProfile: getIAMInstanceProfileSpecification(iamPermissions),
	})

	if err != nil {
		if isSubnetConstrainedError(err) {
			return "", &cloud.NoCapacityError{
				OriginalError: err.Error(),
				SubnetID:      e.subnetID,
			}
		} else if isAZConstrainedError(err) || isInstanceConstrainedError(err) {
			return "", &cloud.NoCapacityError{
				OriginalError: err.Error(),
			}
		} else if isUnsupportedInstanceError(err) {
			return "", &cloud.UnsupportedInstanceError{err.Error()}
		}
		return "", util.WrapError(err, "Could not run instance")
	}
	if len(result.Instances) == 0 {
		return "", fmt.Errorf("Could not get instance info at result.Instances")
	}
	cloudID := aws.StringValue(result.Instances[0].InstanceId)
	klog.V(2).Infof("Started instance: %s", cloudID)
	return cloudID, nil
}

func (e *AwsEC2) WaitForRunning(node *api.Node) ([]api.NetworkAddress, error) {
	awsInstanceIDs := []*string{&node.Status.InstanceID}
	dii := &ec2.DescribeInstancesInput{InstanceIds: awsInstanceIDs}
	// Due to eventual consistency, after we create an instance and
	// get its instanceID back from RunInstances, the rest of AWS
	// might not know about that instanceID yet.
	err := util.Retry(
		BootTimeout,
		func() error {
			waitErr := e.client.WaitUntilInstanceRunning(dii)
			return waitErr
		},
		func(err error) bool {
			return strings.HasPrefix(err.Error(), "InvalidInstanceID.NotFound")
		})
	if err != nil {
		return nil, fmt.Errorf("waiting for instance to start: %v", err)
	}
	reply, err := e.client.DescribeInstances(dii)
	if err != nil {
		return nil, util.WrapError(err, "describing instances failed")
	}
	if len(reply.Reservations) == 0 || len(reply.Reservations[0].Instances) == 0 {
		return nil, fmt.Errorf("no instances found when waiting for running")
	}
	instance := reply.Reservations[0].Instances[0]
	dnii := &ec2.DescribeNetworkInterfacesInput{
		NetworkInterfaceIds: []*string{
			instance.NetworkInterfaces[0].NetworkInterfaceId,
		},
	}
	ifreply, err := e.client.DescribeNetworkInterfaces(dnii)
	if err != nil {
		return nil, util.WrapError(err, "describing network interface failed")
	}
	if len(ifreply.NetworkInterfaces) == 0 || len(ifreply.NetworkInterfaces[0].PrivateIpAddresses) <= 1 {
		return nil, fmt.Errorf("missing private IP address(es)")
	}
	addresses := api.NewNetworkAddresses(
		aws.StringValue(instance.PrivateIpAddress),
		aws.StringValue(instance.PrivateDnsName),
	)
	if !node.Spec.Resources.PrivateIPOnly && e.usePublicIPs {
		addresses = api.SetPublicAddresses(
			aws.StringValue(instance.PublicIpAddress),
			aws.StringValue(instance.PublicDnsName),
			addresses)
	}
	nodeIPAddress := api.GetPrivateIP(addresses)
	for _, addr := range ifreply.NetworkInterfaces[0].PrivateIpAddresses {
		ip := aws.StringValue(addr.PrivateIpAddress)
		if ip != nodeIPAddress {
			addresses = api.SetPodIP(ip, addresses)
			break
		}
	}
	return addresses, nil
}

func (e *AwsEC2) SetSustainedCPU(node *api.Node, enabled bool) error {
	creditSpec := "standard"
	if enabled {
		creditSpec = "unlimited"
	}
	req := []*ec2.InstanceCreditSpecificationRequest{{
		CpuCredits: aws.String(creditSpec),
		InstanceId: aws.String(node.Status.InstanceID),
	}}
	output, err := e.client.ModifyInstanceCreditSpecification(
		&ec2.ModifyInstanceCreditSpecificationInput{
			ClientToken:                  aws.String(uuid.NewV4().String()),
			InstanceCreditSpecifications: req,
		})
	if err != nil {
		return util.WrapError(err, "Error setting sustained CPU for node %s", node.Name)
	}
	if len(output.UnsuccessfulInstanceCreditSpecifications) > 0 {
		msg := aws.StringValue(output.UnsuccessfulInstanceCreditSpecifications[0].Error.Message)
		return fmt.Errorf("Error setting sustained CPU: %s", msg)
	}
	return nil
}

// return the ec2 tag from a list of tags, emptystring if it doesn't exist
func getTag(tags []*ec2.Tag, target string) string {
	for _, t := range tags {
		if *t.Key == target {
			return *t.Value
		}
	}
	return ""
}

func (e *AwsEC2) ListInstancesFilterID(ids []string) ([]cloud.CloudInstance, error) {
	filters := []*ec2.Filter{
		{
			Name:   aws.String("instance-id"),
			Values: aws.StringSlice(ids),
		},
		{
			Name:   aws.String("instance-state-name"),
			Values: []*string{aws.String("running"), aws.String("pending")},
		},
	}
	return e.listInstancesHelper(filters)
}

func (e *AwsEC2) ListInstances() ([]cloud.CloudInstance, error) {
	filters := []*ec2.Filter{
		{
			Name:   aws.String(fmt.Sprintf("tag:%s", cloud.ControllerTagKey)),
			Values: []*string{aws.String(e.controllerID)},
		},
		{
			Name:   aws.String("vpc-id"),
			Values: []*string{aws.String(e.vpcID)},
		},
		{
			Name:   aws.String("instance-state-name"),
			Values: []*string{aws.String("running"), aws.String("pending")},
		},
	}
	return e.listInstancesHelper(filters)
}

func (e *AwsEC2) listInstancesHelper(filters []*ec2.Filter) ([]cloud.CloudInstance, error) {
	// Todo: if filters is nil we need to page through results since AWS
	// will only return 1000 results per page
	params := &ec2.DescribeInstancesInput{
		Filters: filters,
	}
	instances := make([]cloud.CloudInstance, 0, 10)
	var nextToken *string
	for {
		params.NextToken = nextToken
		resp, err := e.client.DescribeInstances(params)
		if err != nil {
			err = util.WrapError(err, "error listing instances")
			return nil, err
		}

		for _, res := range resp.Reservations {
			for _, inst := range res.Instances {
				NodeName := getTag(inst.Tags, "Node")
				instances = append(instances,
					cloud.CloudInstance{
						ID:       *inst.InstanceId,
						NodeName: NodeName,
					})
			}
		}
		nextToken = resp.NextToken
		if nextToken == nil {
			break
		}
	}
	return instances, nil
}

// Tagging with user lables is a best effort, in other words, we allow
// this to generate errors but will try to continue with tagging if
// the user breaks some tag constraints.
func (e *AwsEC2) AddInstanceTags(iid string, labels map[string]string) error {
	awsTags, err := ec2TagsFromLabels(iid, labels)
	if err != nil {
		klog.Warning(err)
	}
	if len(awsTags) > 0 {
		_, err = e.client.CreateTags(&ec2.CreateTagsInput{
			Resources: aws.StringSlice([]string{iid}),
			Tags:      awsTags,
		})
	}
	return err
}

// For a list of AWS Errors:
// https://docs.aws.amazon.com/AWSEC2/latest/APIReference/errors-overview.html
func isSubnetConstrainedError(err error) bool {
	if awsErr, ok := err.(awserr.Error); ok {
		switch awsErr.Code() {
		case "Unsupported":
			// Kinda guessing at this from reading sourcecode of juju
			return strings.Contains(awsErr.Message(), "Availability Zone")
		case "InsufficientFreeAddressesInSubnet", "InsufficientAddressCapacity":
			return true
		}
	}
	return false
}

func isAZConstrainedError(err error) bool {
	if awsErr, ok := err.(awserr.Error); ok {
		switch awsErr.Code() {
		case "InsufficientInstanceCapacity", "InsufficientCapacity":
			// Note according to the docs, "InsufficientCapacity"
			// pertains only to instance imports. Older forum posts
			// show InsufficientCapacity errors when there's no
			// instance capacity.  Going to keep it in this case here.
			return true
		}
	}
	return false
}

func isInstanceConstrainedError(err error) bool {
	if awsErr, ok := err.(awserr.Error); ok {
		switch awsErr.Code() {
		case "InstanceLimitExceeded", "MaxSpotInstanceCountExceeded":
			return true
		}
	}
	return false
}

func isUnsupportedInstanceError(err error) bool {
	if awsErr, ok := err.(awserr.Error); ok {
		if strings.Contains(awsErr.Error(), "unsupported instance type") {
			return true
		}
	}
	return false
}

// Other AWS Errors to be aware of:
// invalid parameters:
// InvalidParameter, InvalidParameterCombination, InvalidParameterValue
// UnsupportedInstanceAttribute, UnsupportedOperation
// InvalidAvailabilityZone

func (e *AwsEC2) AddIAMPermissions(node *api.Node, instanceProfile string) error {
	instanceID := node.Status.InstanceID
	out, err := e.client.DescribeIamInstanceProfileAssociations(
		&ec2.DescribeIamInstanceProfileAssociationsInput{
			Filters: []*ec2.Filter{
				{
					Name:   aws.String("instance-id"),
					Values: aws.StringSlice([]string{instanceID}),
				},
			},
		})
	if err != nil {
		return util.WrapError(err, "DescribeIamInstanceProfileAssociations() "+instanceID)
	}

	if out == nil || len(out.IamInstanceProfileAssociations) == 0 {
		klog.V(5).Infof("adding IAM instance profile %s to instance %s", instanceProfile, instanceID)
		_, err = e.client.AssociateIamInstanceProfile(
			&ec2.AssociateIamInstanceProfileInput{
				IamInstanceProfile: getIAMInstanceProfileSpecification(instanceProfile),
				InstanceId:         aws.String(instanceID),
			})
		if err != nil {
			return util.WrapError(err, "AssociateIamInstanceProfile() "+instanceID)
		}
		klog.V(5).Infof("added IAM instance profile %s to %s", instanceProfile, instanceID)
		return nil
	}

	n := len(out.IamInstanceProfileAssociations)
	if n > 1 {
		klog.Warningf("DescribeIamInstanceProfileAssociations() %s: got %d results", instanceID, n)
	}

	for _, association := range out.IamInstanceProfileAssociations {
		if association == nil {
			return fmt.Errorf("DescribeIamInstanceProfileAssociations() %s: nil association", instanceID)
		}
		klog.V(5).Infof("replacing current IAM instance profile %s on %s association ID %s state %s",
			aws.StringValue(association.IamInstanceProfile.Arn),
			aws.StringValue(association.InstanceId),
			aws.StringValue(association.AssociationId),
			aws.StringValue(association.State))
		_, err = e.client.ReplaceIamInstanceProfileAssociation(
			&ec2.ReplaceIamInstanceProfileAssociationInput{
				AssociationId:      association.AssociationId,
				IamInstanceProfile: getIAMInstanceProfileSpecification(instanceProfile),
			})
		if err != nil {
			return util.WrapError(err, "ReplaceIamInstanceProfileAssociation() "+instanceID)
		}
		klog.V(5).Infof("replaced IAM instance profile association %s to %s for %s",
			aws.StringValue(association.AssociationId), instanceProfile, instanceID)
		break
	}

	return nil
}<|MERGE_RESOLUTION|>--- conflicted
+++ resolved
@@ -308,9 +308,8 @@
 		if rootDeviceName == "" {
 			klog.Warningf("cannot get root device name from image: %v", img.Name)
 		}
-<<<<<<< HEAD
-		rootDiskSize := getRootDeviceVolumeSize(img.BlockDeviceMappings, rootDeviceName)
-
+
+		rootDiskSize, volumeType := getRootDeviceVolumeSizeAndType(img.BlockDeviceMappings, rootDeviceName)
 		var arch api.Architecture
 		switch aws.StringValue(img.Architecture) {
 		case "x86_64":
@@ -323,10 +322,6 @@
 				aws.StringValue(img.Architecture))
 			arch = api.ArchX8664
 		}
-
-=======
-		rootDiskSize, volumeType := getRootDeviceVolumeSizeAndType(img.BlockDeviceMappings, rootDeviceName)
->>>>>>> a2264d6b
 		images[i] = cloud.Image{
 			Architecture:   arch,
 			Name:           aws.StringValue(img.Name),
