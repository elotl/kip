--- conflicted
+++ resolved
@@ -29,18 +29,11 @@
 	"google.golang.org/api/compute/v1"
 )
 
-<<<<<<< HEAD
-const (
-	gceControllerTagKey = "kip-controller-id"
-	gceNametagTagKey    = "kip-nametag"
-)
-=======
 const controllerLabelKey = "kip-controller-id"
 const nameLabelKey = "name"
 const namespaceLabelKey = "kip-namespace"
 const nametagLabelKey = "kip-nametag"
 const podNameLabelKey = "kip-pod-name"
->>>>>>> 00e61249
 
 func TODO() error {
 	msg := "TODO: Not implemented yet!"
