--- conflicted
+++ resolved
@@ -31,17 +31,6 @@
 	"google.golang.org/api/compute/v1"
 )
 
-<<<<<<< HEAD
-func convertLabelKey(key string) string {
-	switch key {
-	case cloud.NametagTagKey:
-		return gceNametagTagKey
-	case gceNametagTagKey:
-		return cloud.NametagTagKey
-	default:
-		klog.Errorf("Error label key %s does not exist", key)
-		return ""
-=======
 func convertLabelKeys(labels map[string]string) map[string]string {
 	convertedLabels := make(map[string]string)
 	for k, v := range labels {
@@ -58,7 +47,6 @@
 			k = strings.ToLower(k)
 		}
 		convertedLabels[k] = v
->>>>>>> 00e61249
 	}
 	return convertedLabels
 }
@@ -83,18 +71,6 @@
 	return instance.Status, nil
 }
 
-<<<<<<< HEAD
-func (c *gceClient) getInstanceLabels() map[string]string {
-	// TODO this is different from the one in utils in that it
-	// uses unix timestamps to accommodate gcp naming convention
-	nametag := c.createUnboundNodeNameTag()
-	nametagLabelKey := convertLabelKey(cloud.NametagTagKey)
-	return map[string]string{
-		"name":              nametag,
-		"node":              c.nametag,
-		gceControllerTagKey: c.controllerID,
-		nametagLabelKey:     c.nametag,
-=======
 func (c *gceClient) getInstanceLabels(nodeName string) map[string]string {
 	nametag := c.createUnboundNodeNameTag()
 	return map[string]string{
@@ -102,7 +78,6 @@
 		"node":             nodeName,
 		controllerLabelKey: c.controllerID,
 		nametagLabelKey:    c.nametag,
->>>>>>> 00e61249
 	}
 }
 
@@ -168,13 +143,8 @@
 	name := makeInstanceID(c.controllerID, node.Name)
 	diskType := c.getDiskTypeURL()
 	volSizeGiB := cloud.ToSaneVolumeSize(node.Spec.Resources.VolumeSize)
-<<<<<<< HEAD
 	disks := c.getAttachedDiskSpec(true, int64(volSizeGiB), name, diskType, node.Spec.BootImage)
-	labels := c.getInstanceLabels()
-=======
-	disks := c.getAttachedDiskSpec(true, int64(volSizeGiB), bootVolName, diskType, node.Spec.BootImage)
 	labels := c.getInstanceLabels(node.Name)
->>>>>>> 00e61249
 	networkInterfaces := c.getInstanceNetworkSpec(node.Spec.Resources.PrivateIPOnly)
 	kipNetworkTag := CreateKipCellNetworkTag(c.controllerID)
 	instanceType := c.getInstanceTypeURL(node.Spec.InstanceType)
@@ -231,44 +201,7 @@
 	klog.V(2).Infof("Starting instance for node: %v", node)
 	spec, err := c.createInstanceSpec(node, metadata)
 	if err != nil {
-<<<<<<< HEAD
-		return nil, err
-=======
-		return nil, util.WrapError(err, "Could not decode metadata string")
-	}
-	mds := string(md)
-	volName := c.nametag + "-boot-volume"
-	diskType := c.getDiskTypeURL()
-	volSizeGiB := cloud.ToSaneVolumeSize(node.Spec.Resources.VolumeSize)
-	disks := c.getAttachedDiskSpec(true, int64(volSizeGiB), volName, diskType, node.Spec.BootImage)
-	networkInterfaces := c.getInstanceNetworkSpec(node.Spec.Resources.PrivateIPOnly)
-	labels := c.getInstanceLabels(node.Name)
-	kipNetworkTag := CreateKipCellNetworkTag(c.controllerID)
-	instanceType := c.getInstanceTypeURL(node.Spec.InstanceType)
-	autoRestart := false
-	spec := &compute.Instance{
-		Disks:             disks,
-		Labels:            labels,
-		MachineType:       instanceType,
-		Name:              c.nametag,
-		NetworkInterfaces: networkInterfaces,
-		Scheduling: &compute.Scheduling{
-			AutomaticRestart:  &autoRestart,
-			OnHostMaintenance: "TERMINATE",
-			Preemptible:       true,
-		},
-		Tags: &compute.Tags{
-			Items: []string{kipNetworkTag},
-		},
-		Metadata: &compute.Metadata{
-			Items: []*compute.MetadataItems{
-				{
-					Key:   "user-data",
-					Value: &mds,
-				},
-			},
-		},
->>>>>>> 00e61249
+		return nil, err
 	}
 	klog.V(2).Infof("Starting node with security groups: %v subnet: '%s'",
 		c.bootSecurityGroupIDs, c.subnetName)
@@ -428,14 +361,8 @@
 	f := func(page *compute.InstanceList) error {
 		for _, instance := range page.Items {
 			instances = append(instances, cloud.CloudInstance{
-<<<<<<< HEAD
-				ID: instance.Name,
-				// TODO add proper naming for "NodeName"
-				NodeName: "",
-=======
 				ID:       instance.Name,
 				NodeName: instance.Labels["node"],
->>>>>>> 00e61249
 			})
 		}
 		return nil
