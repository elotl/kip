--- conflicted
+++ resolved
@@ -233,7 +233,6 @@
 	return cheapestInstance
 }
 
-<<<<<<< HEAD
 func globToRegexp(globstr string) (*regexp.Regexp, error) {
 	if globstr == "" {
 		return nil, nil
@@ -249,8 +248,6 @@
 	return regexp.Compile(regexpstr)
 }
 
-// The instance selector tries to find the minimum cost instance that
-=======
 type CustomInstanceParameters struct {
 	Price  float32
 	CPUs   float32
@@ -329,8 +326,7 @@
 	return instanceData
 }
 
-//The instance selector tries to find the minimum cost instance that
->>>>>>> 55e5bd42
+// The instance selector tries to find the minimum cost instance that
 // satisfies all constraints in the resource spec.  This gets a bit
 // tricky to figure out the easiest way to satisfy constraints with
 // the t2.Unlimited option from AWS. For T2 instances, we try to
