--- conflicted
+++ resolved
@@ -123,32 +123,28 @@
 	cif.ResetInstanceData()
 	versionString = "dev"
 	cif.AddItzoVersion(versionString)
-	expected = fmt.Sprintf(`
-milpa_files:
-  - content: |
-      %s
-    path: %s
-    permissions: 0444
-
+	expected = string(cloudInitHeader) + fmt.Sprintf(`write_files:
+- content: %s
+  owner: root
+  path: %s
+  permissions: "0444"
 `, versionString, ItzoVersionPath)
 	cloudInitContent, err = cif.Contents()
 	assert.NoError(t, err)
-	assert.Equal(t, expected, cloudInitContent)
+	assert.Equal(t, expected, string(cloudInitContent))
 
 	cif.ResetInstanceData()
 	versionString = "314"
 	cif.AddItzoVersion(versionString)
-	expected = fmt.Sprintf(`
-milpa_files:
-  - content: |
-      %s
-    path: %s
-    permissions: 0444
-
+	expected = string(cloudInitHeader) + fmt.Sprintf(`write_files:
+- content: "%s"
+  owner: root
+  path: %s
+  permissions: "0444"
 `, versionString, ItzoVersionPath)
 	cloudInitContent, err = cif.Contents()
 	assert.NoError(t, err)
-	assert.Equal(t, expected, cloudInitContent)
+	assert.Equal(t, expected, string(cloudInitContent))
 
 	cif.ResetInstanceData()
 	urlString := "http://my-bucket.s3.com"
@@ -161,9 +157,8 @@
 `, urlString, ItzoURLPath)
 	cloudInitContent, err = cif.Contents()
 	assert.NoError(t, err)
-<<<<<<< HEAD
 	assert.Equal(t, expected, string(cloudInitContent))
-=======
-	assert.Equal(t, expected, cloudInitContent)
->>>>>>> 541cfb46
+	// =======
+	// 	assert.Equal(t, expected, cloudInitContent)
+	// >>>>>>> master
 }