--- conflicted
+++ resolved
@@ -21,13 +21,8 @@
 
 import (
 	"fmt"
-<<<<<<< HEAD
 	"io/ioutil"
-=======
 	"regexp"
-	"strings"
-	"time"
->>>>>>> 541cfb46
 
 	"github.com/coreos/yaml"
 	cc "github.com/elotl/cloud-init/config"
@@ -39,16 +34,11 @@
 	`(\+([0-9A-Za-z\-]+(\.[0-9A-Za-z\-]+)*))?`
 
 var (
-<<<<<<< HEAD
 	ItzoVersionPath  = "/tmp/milpa/itzo_version"
 	ItzoURLPath      = "/tmp/milpa/itzo_url"
 	cloudInitHeader  = []byte("#cloud-config\n")
 	maxCloudInitSize = 16000
-=======
-	ItzoVersionPath = "/tmp/milpa/itzo_version"
-	ItzoURLPath     = "/tmp/milpa/itzo_url"
-	semverRegex     = regexp.MustCompile("^" + semverRegexFmt + "$")
->>>>>>> 541cfb46
+	semverRegex      = regexp.MustCompile("^" + semverRegexFmt + "$")
 )
 
 type File struct {
