--- conflicted
+++ resolved
@@ -34,17 +34,12 @@
 	`(\+([0-9A-Za-z\-]+(\.[0-9A-Za-z\-]+)*))?`
 
 var (
-<<<<<<< HEAD
-	itzoDir         = "/tmp/itzo"
-	ItzoVersionPath = itzoDir + "/itzo_version"
-	ItzoURLPath     = itzoDir + "/itzo_url"
-=======
-	ItzoVersionPath  = "/tmp/milpa/itzo_version"
-	ItzoURLPath      = "/tmp/milpa/itzo_url"
+	itzoDir          = "/tmp/itzo"
+	ItzoVersionPath  = itzoDir + "/itzo_version"
+	ItzoURLPath      = itzoDir + "/itzo_url"
 	cloudInitHeader  = []byte("#cloud-config\n")
 	maxCloudInitSize = 16000
 	semverRegex      = regexp.MustCompile("^" + semverRegexFmt + "$")
->>>>>>> 63365907
 )
 
 type File struct {
