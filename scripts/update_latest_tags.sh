--- conflicted
+++ resolved
@@ -14,11 +14,7 @@
 ROOT_DIR=$SCRIPT_DIR/..
 cd $ROOT_DIR
 
-<<<<<<< HEAD
-if [[ $TAG =~ ^v[0-9]+\.[0-9]+\.[0-9]$ ]]; then
-=======
 if [[ $TAG =~ ^v[0-9]+\.[0-9]+\.[0-9]+$ ]]; then
->>>>>>> 8bca0a64
     echo "adding latest tags to kip and init-cert"
     $DKR tag elotl/kip:$TAG elotl/kip:latest
     $DKR tag elotl/init-cert:$TAG elotl/init-cert:latest
