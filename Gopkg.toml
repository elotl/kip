# Gopkg.toml example
#
# Refer to https://golang.github.io/dep/docs/Gopkg.toml.html
# for detailed Gopkg.toml documentation.
#
# required = ["github.com/user/thing/cmd/thing"]
# ignored = ["github.com/user/project/pkgX", "bitbucket.org/user/project/pkgA/pkgY"]
#
# [[constraint]]
#   name = "github.com/user/project"
#   version = "1.0.0"
#
# [[constraint]]
#   name = "github.com/user/project2"
#   branch = "dev"
#   source = "github.com/myfork/project2"
#
# [[override]]
#   name = "github.com/x/y"
#   version = "2.4.0"
#
# [prune]
#   non-go = false
#   go-tests = true
#   unused-packages = true


[[constraint]]
  name = "contrib.go.opencensus.io/exporter/ocagent"
  version = "0.6.0"

[[constraint]]
  name = "github.com/sirupsen/logrus"
  version = "1.4.2"

[[constraint]]
  name = "github.com/spf13/cobra"
  version = "0.0.7"

[[constraint]]
  name = "github.com/spf13/pflag"
  version = "1.0.5"

[[constraint]]
  name = "github.com/virtual-kubelet/virtual-kubelet"
  revision = "8fc8b69d8f532e4a613ddd147ac283b7f26d0344"

[[constraint]]
  name = "go.opencensus.io"
  version = "0.22.2"

[[constraint]]
  name = "k8s.io/api"
  version = "kubernetes-1.17.0"

[[constraint]]
  name = "k8s.io/apimachinery"
  version = "kubernetes-1.17.0"

[[constraint]]
  name = "k8s.io/client-go"
  version = "kubernetes-1.17.0"

[[constraint]]
  name = "k8s.io/kubernetes"
  version = "1.17.0"

[[constraint]]
  name = "github.com/stretchr/testify"
  version = "v1.4.0"

[[constraint]]
  name = "k8s.io/klog"
  version = "v0.4.0"

[[constraint]]
  name = "github.com/elotl/node-cli"
  branch = "master"

<<<<<<< HEAD
=======
[[constraint]]
  name = "github.com/elotl/node-cli"
  version = "v0.1.3-elotl1"

>>>>>>> dc7ae395
#[[constraint]]
#  name = "github.com/gogo/protobuf"
#  version = ">=v1.2.1"

[prune]
  go-tests = true
  unused-packages = true<|MERGE_RESOLUTION|>--- conflicted
+++ resolved
@@ -77,13 +77,10 @@
   name = "github.com/elotl/node-cli"
   branch = "master"
 
-<<<<<<< HEAD
-=======
 [[constraint]]
   name = "github.com/elotl/node-cli"
   version = "v0.1.3-elotl1"
 
->>>>>>> dc7ae395
 #[[constraint]]
 #  name = "github.com/gogo/protobuf"
 #  version = ">=v1.2.1"
