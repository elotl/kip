--- conflicted
+++ resolved
@@ -48,7 +48,6 @@
   pod.elotl.co/instance-profile: "arn:aws:iam::11123456789:instance-profile/kip-s3-full-access-role"
 ```
 
-<<<<<<< HEAD
 **pod.elotl.co/healthcheck-healthy-timeout"**
 
 Use this annotation to change the healthcheck timeout for individual pods from the value specified in provider.yaml. If a pod doesn't have a healthy response to healthcheck probes for greater than healthcheck-timeout the pod will be terminated and restarted according to the pod's restartPolicy.  A healthcheck-timeout of zero means the pod will not be terminated due to failing healthchecks.
@@ -56,7 +55,7 @@
 ```yaml
 annotations:
   pod.elotl.co/healthcheck-healthy-timeout: "300"
-=======
+
 **pod.elotl.co/cloud-route**
 
 This annotation can be used to add one or more routes to the cloud subnet route table.  The value must be one or more CIDRs separated by whitespace, e.g. "10.20.30.40/24 192.168.1.0/28". Route to these CIDRs, using the instance as the next hop, will be added to the route table of the subnet.
@@ -64,5 +63,4 @@
 ```yaml
 annotations:
   pod.elotl.co/cloud-route: "10.20.30.40/24 192.168.1.0/28"
->>>>>>> 462278be
 ```