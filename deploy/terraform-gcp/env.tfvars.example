--- conflicted
+++ resolved
@@ -1,11 +1,9 @@
-<<<<<<< HEAD
-# name of GCP Project
-#project = ""
-=======
 #
 # See variables.tf for all possible configuration variables.
 #
->>>>>>> 305f64d6
+
+# name of GCP Project
+#project = ""
 
 # Cluster name.
 #cluster-name = ""
